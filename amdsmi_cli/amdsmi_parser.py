--- conflicted
+++ resolved
@@ -1048,12 +1048,8 @@
         set_power_cap_help = "Set power capacity limit"
         set_soc_pstate_help = "Set the GPU soc pstate policy using policy id\n"
         set_xgmi_plpd_help = "Set the GPU XGMI per-link power down policy using policy id\n"
-<<<<<<< HEAD
-        set_process_isolation_help = "Enable or disable the GPU process isolation on a per partition basis: 0 for disable and 1 for enable.\n"
-=======
         set_clk_limit_help = "Sets the sclk (aka gfxclk) or mclk minimum and maximum frequencies:\n\tamd-smi set -L (sclk | mclk) (min | max) value"
         set_process_isolation_help = "Enable or disable the GPU process isolation on a per partition basis:\n\t0 for disable and 1 for enable.\n"
->>>>>>> 2858e51b
 
         # Help text for CPU set options
         set_cpu_pwr_limit_help = "Set power limit for the given socket. Input parameter is power limit value."

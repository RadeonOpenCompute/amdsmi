# Changelog for AMD SMI Library

Full documentation for amd_smi_lib is available at [https://rocm.docs.amd.com/projects/amdsmi](https://rocm.docs.amd.com/projects/amdsmi/en/latest/).

***All information listed below is for reference and subject to change.***

## amd_smi_lib for ROCm 6.3.0

### Added

- **Added support for `amd-smi metric --ecc` & `amd-smi metric --ecc-blocks` on Guest VMs**.  
Guest VMs now support getting current ECC counts and ras information from the Host cards.

- **Added support for GPU metrics 1.6 to `amdsmi_get_gpu_metrics_info()`**.  
Updated `amdsmi_get_gpu_metrics_info()` and structure `amdsmi_gpu_metrics_t` to include new fields for PVIOL / TVIOL,  XCP (Graphics Compute Partitions) stats, and pcie_lc_perf_other_end_recovery:  
  - `uint64_t accumulation_counter` - used for all throttled calculations
  - `uint64_t prochot_residency_acc` - Processor hot accumulator
  - `uint64_t ppt_residency_acc` - Package Power Tracking (PPT) accumulator (used in PVIOL calculations)
  - `uint64_t socket_thm_residency_acc` - Socket thermal accumulator - (used in TVIOL calculations)
  - `uint64_t vr_thm_residency_acc` - Voltage Rail (VR) thermal accumulator
  - `uint64_t hbm_thm_residency_acc` - High Bandwidth Memory (HBM) thermal accumulator
  - `uint16_t num_partition` - corresponds to the current total number of partitions
  - `struct amdgpu_xcp_metrics_t xcp_stats[MAX_NUM_XCP]` - for each partition associated with current GPU, provides gfx busy & accumulators, jpeg, and decoder (VCN) engine utilizations
    - `uint32_t gfx_busy_inst[MAX_NUM_XCC]` - graphic engine utilization (%)
    - `uint16_t jpeg_busy[MAX_NUM_JPEG_ENGS]` - jpeg engine utilization (%)
    - `uint16_t vcn_busy[MAX_NUM_VCNS]` - decoder (VCN) engine utilization (%)
    - `uint64_t gfx_busy_acc[MAX_NUM_XCC]` - graphic engine utilization accumulated (%)
  - `uint32_t pcie_lc_perf_other_end_recovery` - corresponds to the pcie other end recovery counter

- **Added new violation status outputs and APIs: `amdsmi_status_t amdsmi_get_violation_status()`, `amd-smi metric  --throttle`, and `amd-smi monitor --violation`**.  
  ***Only available for MI300+ ASICs.***  
  Users can now retrieve violation status' through either our Python or C++ APIs. Additionally, we have
  added capability to view these outputs conviently through `amd-smi metric --throttle` and `amd-smi monitor --violation`.  
  Example outputs are listed below (below is for reference, output is subject to change):

```shell
$ amd-smi metric --throttle
GPU: 0
    THROTTLE:
        ACCUMULATION_COUNTER: 3808991
        PROCHOT_ACCUMULATED: 0
        PPT_ACCUMULATED: 585613
        SOCKET_THERMAL_ACCUMULATED: 2190
        VR_THERMAL_ACCUMULATED: 0
        HBM_THERMAL_ACCUMULATED: 0
        PROCHOT_VIOLATION_STATUS: NOT ACTIVE
        PPT_VIOLATION_STATUS: NOT ACTIVE
        SOCKET_THERMAL_VIOLATION_STATUS: NOT ACTIVE
        VR_THERMAL_VIOLATION_STATUS: NOT ACTIVE
        HBM_THERMAL_VIOLATION_STATUS: NOT ACTIVE
        PROCHOT_VIOLATION_ACTIVITY: 0 %
        PPT_VIOLATION_ACTIVITY: 0 %
        SOCKET_THERMAL_VIOLATION_ACTIVITY: 0 %
        VR_THERMAL_VIOLATION_ACTIVITY: 0 %
        HBM_THERMAL_VIOLATION_ACTIVITY: 0 %



GPU: 1
    THROTTLE:
        ACCUMULATION_COUNTER: 3806335
        PROCHOT_ACCUMULATED: 0
        PPT_ACCUMULATED: 586332
        SOCKET_THERMAL_ACCUMULATED: 18010
        VR_THERMAL_ACCUMULATED: 0
        HBM_THERMAL_ACCUMULATED: 0
        PROCHOT_VIOLATION_STATUS: NOT ACTIVE
        PPT_VIOLATION_STATUS: NOT ACTIVE
        SOCKET_THERMAL_VIOLATION_STATUS: NOT ACTIVE
        VR_THERMAL_VIOLATION_STATUS: NOT ACTIVE
        HBM_THERMAL_VIOLATION_STATUS: NOT ACTIVE
        PROCHOT_VIOLATION_ACTIVITY: 0 %
        PPT_VIOLATION_ACTIVITY: 0 %
        SOCKET_THERMAL_VIOLATION_ACTIVITY: 0 %
        VR_THERMAL_VIOLATION_ACTIVITY: 0 %
        HBM_THERMAL_VIOLATION_ACTIVITY: 0 %

...
```

```shell
$ amd-smi monitor --violation
GPU     PVIOL     TVIOL  PHOT_TVIOL  VR_TVIOL  HBM_TVIOL
  0       0 %       0 %         0 %       0 %        0 %
  1       0 %       0 %         0 %       0 %        0 %
  2       0 %       0 %         0 %       0 %        0 %
  3       0 %       0 %         0 %       0 %        0 %
  4       0 %       0 %         0 %       0 %        0 %
  5       0 %       0 %         0 %       0 %        0 %
  6       0 %       0 %         0 %       0 %        0 %
  7       0 %       0 %         0 %       0 %        0 %
  8       0 %       0 %         0 %       0 %        0 %
  9       0 %       0 %         0 %       0 %        0 %
 10       0 %       0 %         0 %       0 %        0 %
 11       0 %       0 %         0 %       0 %        0 %
 12       0 %       0 %         0 %       0 %        0 %
 13       0 %       0 %         0 %       0 %        0 %
 14       0 %       0 %         0 %       0 %        0 %
 15       0 %       0 %         0 %       0 %        0 %
...
```

- **Added ability to view XCP (Graphics Compute Partition) activity within `amd-smi metric --usage`**.  
  ***Partition specific features are only available on MI300+ ASICs***  
  Users can now retrieve graphic utilization statistic on a per-XCP (per-partition) basis. Here all  XCP activities will be listed,
  but the current XCP is the partition id listed under both `amd-smi list` and `amd-smi static --partition`.  
  Example outputs are listed below (below is for reference, output is subject to change):

```shell
$ amd-smi metric --usage
GPU: 0
    USAGE:
        GFX_ACTIVITY: 0 %
        UMC_ACTIVITY: 0 %
        MM_ACTIVITY: N/A
        VCN_ACTIVITY: [0 %, N/A, N/A, N/A]
        JPEG_ACTIVITY: [0 %, 0 %, 0 %, 0 %, 0 %, 0 %, 0 %, 0 %, N/A, N/A, N/A, N/A, N/A,
            N/A, N/A, N/A, N/A, N/A, N/A, N/A, N/A, N/A, N/A, N/A, N/A, N/A, N/A, N/A, N/A,
            N/A, N/A, N/A]
        GFX_BUSY_INST:
            XCP_0: [0 %, N/A, N/A, N/A, N/A, N/A, N/A, N/A]
            XCP_1: [0 %, N/A, N/A, N/A, N/A, N/A, N/A, N/A]
            XCP_2: [0 %, N/A, N/A, N/A, N/A, N/A, N/A, N/A]
            XCP_3: [0 %, N/A, N/A, N/A, N/A, N/A, N/A, N/A]
            XCP_4: [0 %, N/A, N/A, N/A, N/A, N/A, N/A, N/A]
            XCP_5: [0 %, N/A, N/A, N/A, N/A, N/A, N/A, N/A]
            XCP_6: [0 %, N/A, N/A, N/A, N/A, N/A, N/A, N/A]
            XCP_7: [0 %, N/A, N/A, N/A, N/A, N/A, N/A, N/A]
        JPEG_BUSY:
            XCP_0: [0 %, 0 %, 0 %, 0 %, 0 %, 0 %, 0 %, 0 %, N/A, N/A, N/A, N/A, N/A, N/A,
                N/A, N/A, N/A, N/A, N/A, N/A, N/A, N/A, N/A, N/A, N/A, N/A, N/A, N/A, N/A,
                N/A, N/A, N/A]
            XCP_1: [0 %, 0 %, 0 %, 0 %, 0 %, 0 %, 0 %, 0 %, N/A, N/A, N/A, N/A, N/A, N/A,
                N/A, N/A, N/A, N/A, N/A, N/A, N/A, N/A, N/A, N/A, N/A, N/A, N/A, N/A, N/A,
                N/A, N/A, N/A]
            XCP_2: [0 %, 0 %, 0 %, 0 %, 0 %, 0 %, 0 %, 0 %, N/A, N/A, N/A, N/A, N/A, N/A,
                N/A, N/A, N/A, N/A, N/A, N/A, N/A, N/A, N/A, N/A, N/A, N/A, N/A, N/A, N/A,
                N/A, N/A, N/A]
            XCP_3: [0 %, 0 %, 0 %, 0 %, 0 %, 0 %, 0 %, 0 %, N/A, N/A, N/A, N/A, N/A, N/A,
                N/A, N/A, N/A, N/A, N/A, N/A, N/A, N/A, N/A, N/A, N/A, N/A, N/A, N/A, N/A,
                N/A, N/A, N/A]
            XCP_4: [0 %, 0 %, 0 %, 0 %, 0 %, 0 %, 0 %, 0 %, N/A, N/A, N/A, N/A, N/A, N/A,
                N/A, N/A, N/A, N/A, N/A, N/A, N/A, N/A, N/A, N/A, N/A, N/A, N/A, N/A, N/A,
                N/A, N/A, N/A]
            XCP_5: [0 %, 0 %, 0 %, 0 %, 0 %, 0 %, 0 %, 0 %, N/A, N/A, N/A, N/A, N/A, N/A,
                N/A, N/A, N/A, N/A, N/A, N/A, N/A, N/A, N/A, N/A, N/A, N/A, N/A, N/A, N/A,
                N/A, N/A, N/A]
            XCP_6: [0 %, 0 %, 0 %, 0 %, 0 %, 0 %, 0 %, 0 %, N/A, N/A, N/A, N/A, N/A, N/A,
                N/A, N/A, N/A, N/A, N/A, N/A, N/A, N/A, N/A, N/A, N/A, N/A, N/A, N/A, N/A,
                N/A, N/A, N/A]
            XCP_7: [0 %, 0 %, 0 %, 0 %, 0 %, 0 %, 0 %, 0 %, N/A, N/A, N/A, N/A, N/A, N/A,
                N/A, N/A, N/A, N/A, N/A, N/A, N/A, N/A, N/A, N/A, N/A, N/A, N/A, N/A, N/A,
                N/A, N/A, N/A]
        VCN_BUSY:
            XCP_0: [0 %, N/A, N/A, N/A]
            XCP_1: [0 %, N/A, N/A, N/A]
            XCP_2: [0 %, N/A, N/A, N/A]
            XCP_3: [0 %, N/A, N/A, N/A]
            XCP_4: [0 %, N/A, N/A, N/A]
            XCP_5: [0 %, N/A, N/A, N/A]
            XCP_6: [0 %, N/A, N/A, N/A]
            XCP_7: [0 %, N/A, N/A, N/A]
        GFX_BUSY_ACC:
            XCP_0: [N/A, N/A, N/A, N/A, N/A, N/A, N/A, N/A]
            XCP_1: [N/A, N/A, N/A, N/A, N/A, N/A, N/A, N/A]
            XCP_2: [N/A, N/A, N/A, N/A, N/A, N/A, N/A, N/A]
            XCP_3: [N/A, N/A, N/A, N/A, N/A, N/A, N/A, N/A]
            XCP_4: [N/A, N/A, N/A, N/A, N/A, N/A, N/A, N/A]
            XCP_5: [N/A, N/A, N/A, N/A, N/A, N/A, N/A, N/A]
            XCP_6: [N/A, N/A, N/A, N/A, N/A, N/A, N/A, N/A]
            XCP_7: [N/A, N/A, N/A, N/A, N/A, N/A, N/A, N/A]

GPU: 1
    USAGE:
        GFX_ACTIVITY: 0 %
        UMC_ACTIVITY: 0 %
        MM_ACTIVITY: N/A
        VCN_ACTIVITY: [0 %, N/A, N/A, N/A]
        JPEG_ACTIVITY: [0 %, 0 %, 0 %, 0 %, 0 %, 0 %, 0 %, 0 %, N/A, N/A, N/A, N/A, N/A,
            N/A, N/A, N/A, N/A, N/A, N/A, N/A, N/A, N/A, N/A, N/A, N/A, N/A, N/A, N/A, N/A,
            N/A, N/A, N/A]
        GFX_BUSY_INST:
            XCP_0: [0 %, N/A, N/A, N/A, N/A, N/A, N/A, N/A]
            XCP_1: [0 %, N/A, N/A, N/A, N/A, N/A, N/A, N/A]
            XCP_2: [0 %, N/A, N/A, N/A, N/A, N/A, N/A, N/A]
            XCP_3: [0 %, N/A, N/A, N/A, N/A, N/A, N/A, N/A]
            XCP_4: [0 %, N/A, N/A, N/A, N/A, N/A, N/A, N/A]
            XCP_5: [0 %, N/A, N/A, N/A, N/A, N/A, N/A, N/A]
            XCP_6: [0 %, N/A, N/A, N/A, N/A, N/A, N/A, N/A]
            XCP_7: [0 %, N/A, N/A, N/A, N/A, N/A, N/A, N/A]
        JPEG_BUSY:
            XCP_0: [0 %, 0 %, 0 %, 0 %, 0 %, 0 %, 0 %, 0 %, N/A, N/A, N/A, N/A, N/A, N/A,
                N/A, N/A, N/A, N/A, N/A, N/A, N/A, N/A, N/A, N/A, N/A, N/A, N/A, N/A, N/A,
                N/A, N/A, N/A]
            XCP_1: [0 %, 0 %, 0 %, 0 %, 0 %, 0 %, 0 %, 0 %, N/A, N/A, N/A, N/A, N/A, N/A,
                N/A, N/A, N/A, N/A, N/A, N/A, N/A, N/A, N/A, N/A, N/A, N/A, N/A, N/A, N/A,
                N/A, N/A, N/A]
            XCP_2: [0 %, 0 %, 0 %, 0 %, 0 %, 0 %, 0 %, 0 %, N/A, N/A, N/A, N/A, N/A, N/A,
                N/A, N/A, N/A, N/A, N/A, N/A, N/A, N/A, N/A, N/A, N/A, N/A, N/A, N/A, N/A,
                N/A, N/A, N/A]
            XCP_3: [0 %, 0 %, 0 %, 0 %, 0 %, 0 %, 0 %, 0 %, N/A, N/A, N/A, N/A, N/A, N/A,
                N/A, N/A, N/A, N/A, N/A, N/A, N/A, N/A, N/A, N/A, N/A, N/A, N/A, N/A, N/A,
                N/A, N/A, N/A]
            XCP_4: [0 %, 0 %, 0 %, 0 %, 0 %, 0 %, 0 %, 0 %, N/A, N/A, N/A, N/A, N/A, N/A,
                N/A, N/A, N/A, N/A, N/A, N/A, N/A, N/A, N/A, N/A, N/A, N/A, N/A, N/A, N/A,
                N/A, N/A, N/A]
            XCP_5: [0 %, 0 %, 0 %, 0 %, 0 %, 0 %, 0 %, 0 %, N/A, N/A, N/A, N/A, N/A, N/A,
                N/A, N/A, N/A, N/A, N/A, N/A, N/A, N/A, N/A, N/A, N/A, N/A, N/A, N/A, N/A,
                N/A, N/A, N/A]
            XCP_6: [0 %, 0 %, 0 %, 0 %, 0 %, 0 %, 0 %, 0 %, N/A, N/A, N/A, N/A, N/A, N/A,
                N/A, N/A, N/A, N/A, N/A, N/A, N/A, N/A, N/A, N/A, N/A, N/A, N/A, N/A, N/A,
                N/A, N/A, N/A]
            XCP_7: [0 %, 0 %, 0 %, 0 %, 0 %, 0 %, 0 %, 0 %, N/A, N/A, N/A, N/A, N/A, N/A,
                N/A, N/A, N/A, N/A, N/A, N/A, N/A, N/A, N/A, N/A, N/A, N/A, N/A, N/A, N/A,
                N/A, N/A, N/A]
        VCN_BUSY:
            XCP_0: [0 %, N/A, N/A, N/A]
            XCP_1: [0 %, N/A, N/A, N/A]
            XCP_2: [0 %, N/A, N/A, N/A]
            XCP_3: [0 %, N/A, N/A, N/A]
            XCP_4: [0 %, N/A, N/A, N/A]
            XCP_5: [0 %, N/A, N/A, N/A]
            XCP_6: [0 %, N/A, N/A, N/A]
            XCP_7: [0 %, N/A, N/A, N/A]
        GFX_BUSY_ACC:
            XCP_0: [N/A, N/A, N/A, N/A, N/A, N/A, N/A, N/A]
            XCP_1: [N/A, N/A, N/A, N/A, N/A, N/A, N/A, N/A]
            XCP_2: [N/A, N/A, N/A, N/A, N/A, N/A, N/A, N/A]
            XCP_3: [N/A, N/A, N/A, N/A, N/A, N/A, N/A, N/A]
            XCP_4: [N/A, N/A, N/A, N/A, N/A, N/A, N/A, N/A]
            XCP_5: [N/A, N/A, N/A, N/A, N/A, N/A, N/A, N/A]
            XCP_6: [N/A, N/A, N/A, N/A, N/A, N/A, N/A, N/A]
            XCP_7: [N/A, N/A, N/A, N/A, N/A, N/A, N/A, N/A]

...
```

- **Added `LC_PERF_OTHER_END_RECOVERY` CLI output to `amd-smi metric --pcie` and updated `amdsmi_get_pcie_info()` to include this value**.  
  ***Feature is only available on MI300+ ASICs***  
  Users can now retrieve both through `amdsmi_get_pcie_info()` which has an updated structure:

```C
typedef struct {
  ...
  struct pcie_metric_ {
    uint16_t pcie_width;                  //!< current PCIe width
    uint32_t pcie_speed;                  //!< current PCIe speed in MT/s
    uint32_t pcie_bandwidth;              //!< current instantaneous PCIe bandwidth in Mb/s
    uint64_t pcie_replay_count;           //!< total number of the replays issued on the PCIe link
    uint64_t pcie_l0_to_recovery_count;   //!< total number of times the PCIe link transitioned from L0 to the recovery state
    uint64_t pcie_replay_roll_over_count; //!< total number of replay rollovers issued on the PCIe link
    uint64_t pcie_nak_sent_count;         //!< total number of NAKs issued on the PCIe link by the device
    uint64_t pcie_nak_received_count;     //!< total number of NAKs issued on the PCIe link by the receiver
    uint32_t pcie_lc_perf_other_end_recovery_count;  //!< PCIe other end recovery counter
    uint64_t reserved[12];
  } pcie_metric;
  uint64_t reserved[32];
} amdsmi_pcie_info_t;
```

  - Example outputs are listed below (below is for reference, output is subject to change):

```shell
$ amd-smi metric --pcie
GPU: 0
    PCIE:
        WIDTH: 16
        SPEED: 32 GT/s
        BANDWIDTH: 18 Mb/s
        REPLAY_COUNT: 0
        L0_TO_RECOVERY_COUNT: 0
        REPLAY_ROLL_OVER_COUNT: 0
        NAK_SENT_COUNT: 0
        NAK_RECEIVED_COUNT: 0
        CURRENT_BANDWIDTH_SENT: N/A
        CURRENT_BANDWIDTH_RECEIVED: N/A
        MAX_PACKET_SIZE: N/A
        LC_PERF_OTHER_END_RECOVERY: 0

GPU: 1
    PCIE:
        WIDTH: 16
        SPEED: 32 GT/s
        BANDWIDTH: 18 Mb/s
        REPLAY_COUNT: 0
        L0_TO_RECOVERY_COUNT: 0
        REPLAY_ROLL_OVER_COUNT: 0
        NAK_SENT_COUNT: 0
        NAK_RECEIVED_COUNT: 0
        CURRENT_BANDWIDTH_SENT: N/A
        CURRENT_BANDWIDTH_RECEIVED: N/A
        MAX_PACKET_SIZE: N/A
        LC_PERF_OTHER_END_RECOVERY: 0
...
```

- **Added retrieving a set of GPUs that are nearest to a given device at a specific link type level**.  
  - Added `amdsmi_get_link_topology_nearest()` function to amd-smi C and Python Libraries.

- **Added more supported utilization count types to `amdsmi_get_utilization_count()`**.  

<<<<<<< HEAD
- **Removed `amd-smi metric --ecc` & `amd-smi metric --ecc-blocks` on Guest VMs**.  
Guest VMs do not support getting current ECC counts from the Host cards.

- **Added `amd-smi static --ras`on Guest VMs**.  
Guest VMs can view enabled/disabled ras features that are on Host cards.
=======
- **Added `amd-smi set -L/--clk-limit ...` command**.  
  Equivalent to rocm-smi's '--extremum' command which sets sclk's or mclk's soft minimum or soft maximum clock frequency.
>>>>>>> 2858e51b

- **Added unittest functionality to test amdsmi API calls in Python**.  

- **Changed the `power` parameter in `amdsmi_get_energy_count()` to `energy_accumulator`**.  
  - Changes propagate forwards into the python interface as well, however we are maintaing backwards compatibility and keeping the `power` field in the python API until ROCm 6.4.

- **Added GPU memory overdrive percentage to `amd-smi metric -o`**.  
  - Added `amdsmi_get_gpu_mem_overdrive_level()` function to amd-smi C and Python Libraries.

- **Added retrieving connection type and P2P capabilities between two GPUs**.  
  - Added `amdsmi_topo_get_p2p_status()` function to amd-smi C and Python Libraries.
  - Added retrieving P2P link capabilities to CLI `amd-smi topology`.

```shell
$ amd-smi topology -h
usage: amd-smi topology [-h] [--json | --csv] [--file FILE] [--loglevel LEVEL]
                        [-g GPU [GPU ...]] [-a] [-w] [-o] [-t] [-b]

If no GPU is specified, returns information for all GPUs on the system.
If no topology argument is provided all topology information will be displayed.

Topology arguments:
  -h, --help               show this help message and exit
  -g, --gpu GPU [GPU ...]  Select a GPU ID, BDF, or UUID from the possible choices:
                           ID: 0 | BDF: 0000:0c:00.0 | UUID: <redacted>
                           ID: 1 | BDF: 0000:22:00.0 | UUID: <redacted>
                           ID: 2 | BDF: 0000:38:00.0 | UUID: <redacted>
                           ID: 3 | BDF: 0000:5c:00.0 | UUID: <redacted>
                           ID: 4 | BDF: 0000:9f:00.0 | UUID: <redacted>
                           ID: 5 | BDF: 0000:af:00.0 | UUID: <redacted>
                           ID: 6 | BDF: 0000:bf:00.0 | UUID: <redacted>
                           ID: 7 | BDF: 0000:df:00.0 | UUID: <redacted>
                             all | Selects all devices

  -a, --access             Displays link accessibility between GPUs
  -w, --weight             Displays relative weight between GPUs
  -o, --hops               Displays the number of hops between GPUs
  -t, --link-type          Displays the link type between GPUs
  -b, --numa-bw            Display max and min bandwidth between nodes
  -c, --coherent           Display cache coherant (or non-coherant) link capability between nodes
  -n, --atomics            Display 32 and 64-bit atomic io link capability between nodes
  -d, --dma                Display P2P direct memory access (DMA) link capability between nodes
  -z, --bi-dir             Display P2P bi-directional link capability between nodes

Command Modifiers:
  --json                   Displays output in JSON format (human readable by default).
  --csv                    Displays output in CSV format (human readable by default).
  --file FILE              Saves output into a file on the provided path (stdout by default).
  --loglevel LEVEL         Set the logging level from the possible choices:
                                DEBUG, INFO, WARNING, ERROR, CRITICAL
```

```shell
$ amd-smi topology -cndz
CACHE COHERANCY TABLE:
             0000:0c:00.0 0000:22:00.0 0000:38:00.0 0000:5c:00.0 0000:9f:00.0 0000:af:00.0 0000:bf:00.0 0000:df:00.0
0000:0c:00.0 SELF         C            NC           NC           C            C            C            NC
0000:22:00.0 C            SELF         NC           C            C            C            NC           C
0000:38:00.0 NC           NC           SELF         C            C            NC           C            NC
0000:5c:00.0 NC           C            C            SELF         NC           C            NC           NC
0000:9f:00.0 C            C            C            NC           SELF         NC           NC           C
0000:af:00.0 C            C            NC           C            NC           SELF         C            C
0000:bf:00.0 C            NC           C            NC           NC           C            SELF         NC
0000:df:00.0 NC           C            NC           NC           C            C            NC           SELF

ATOMICS TABLE:
             0000:0c:00.0 0000:22:00.0 0000:38:00.0 0000:5c:00.0 0000:9f:00.0 0000:af:00.0 0000:bf:00.0 0000:df:00.0
0000:0c:00.0 SELF         64,32        64,32        64           32           32           N/A          64,32
0000:22:00.0 64,32        SELF         64           32           32           N/A          64,32        64,32
0000:38:00.0 64,32        64           SELF         32           N/A          64,32        64,32        64,32
0000:5c:00.0 64           32           32           SELF         64,32        64,32        64,32        32
0000:9f:00.0 32           32           N/A          64,32        SELF         64,32        32           32
0000:af:00.0 32           N/A          64,32        64,32        64,32        SELF         32           N/A
0000:bf:00.0 N/A          64,32        64,32        64,32        32           32           SELF         64,32
0000:df:00.0 64,32        64,32        64,32        32           32           N/A          64,32        SELF

DMA TABLE:
             0000:0c:00.0 0000:22:00.0 0000:38:00.0 0000:5c:00.0 0000:9f:00.0 0000:af:00.0 0000:bf:00.0 0000:df:00.0
0000:0c:00.0 SELF         T            T            F            F            T            F            T
0000:22:00.0 T            SELF         F            F            T            F            T            T
0000:38:00.0 T            F            SELF         T            F            T            T            T
0000:5c:00.0 F            F            T            SELF         T            T            T            F
0000:9f:00.0 F            T            F            T            SELF         T            F            F
0000:af:00.0 T            F            T            T            T            SELF         F            T
0000:bf:00.0 F            T            T            T            F            F            SELF         F
0000:df:00.0 T            T            T            F            F            T            F            SELF

BI-DIRECTIONAL TABLE:
             0000:0c:00.0 0000:22:00.0 0000:38:00.0 0000:5c:00.0 0000:9f:00.0 0000:af:00.0 0000:bf:00.0 0000:df:00.0
0000:0c:00.0 SELF         T            T            F            F            T            F            T
0000:22:00.0 T            SELF         F            F            T            F            T            T
0000:38:00.0 T            F            SELF         T            F            T            T            T
0000:5c:00.0 F            F            T            SELF         T            T            T            F
0000:9f:00.0 F            T            F            T            SELF         T            F            F
0000:af:00.0 T            F            T            T            T            SELF         F            T
0000:bf:00.0 F            T            T            T            F            F            SELF         F
0000:df:00.0 T            T            T            F            F            T            F            SELF

Legend:
 SELF = Current GPU
 ENABLED / DISABLED = Link is enabled or disabled
 N/A = Not supported
 T/F = True / False
 C/NC = Coherant / Non-Coherant io links
 64,32 = 64 bit and 32 bit atomic support
 <BW from>-<BW to>
```

- **Created new amdsmi_kfd_info_t and added information under `amd-smi list`**.  
  - Due to fixes needed to properly enumerate all logical GPUs in CPX, new device identifiers were added in to a new `amdsmi_kfd_info_t` which gets populated via the API `amdsmi_get_gpu_kfd_info()`.
  - This info has been added to the `amd-smi list`.
  - These new fields are only available for BM/Guest Linux devices at this time.

```C
typedef struct {
  uint64_t kfd_id;  //< 0xFFFFFFFFFFFFFFFF if not supported
  uint32_t node_id;  //< 0xFFFFFFFF if not supported
  uint32_t current_partition_id;  //< 0xFFFFFFFF if not supported
  uint32_t reserved[12];
} amdsmi_kfd_info_t;
```

```shell
$ amd-smi list
GPU: 0
    BDF: 0000:23:00.0
    UUID: <redacted>
    KFD_ID: 45412
    NODE_ID: 1
    PARTITION_ID: 0

GPU: 1
    BDF: 0000:26:00.0
    UUID: <redacted>
    KFD_ID: 59881
    NODE_ID: 2
    PARTITION_ID: 0
```

- **Added Subsystem Device ID to `amd-smi static --asic`**.  
  - No underlying changes to amdsmi_get_gpu_asic_info

```shell
$ amd-smi static --asic
GPU: 0
    ASIC:
        MARKET_NAME: MI308X
        VENDOR_ID: 0x1002
        VENDOR_NAME: Advanced Micro Devices Inc. [AMD/ATI]
        SUBVENDOR_ID: 0x1002
        DEVICE_ID: 0x74a2
        SUBSYSTEM_ID: 0x74a2
        REV_ID: 0x00
        ASIC_SERIAL: <redacted>
        OAM_ID: 5
        NUM_COMPUTE_UNITS: 20
        TARGET_GRAPHICS_VERSION: gfx942
```

- **Added Target_Graphics_Version to `amd-smi static --asic` and `amdsmi_get_gpu_asic_info()`**.  

```C
typedef struct {
  char  market_name[AMDSMI_256_LENGTH];
  uint32_t vendor_id;   //< Use 32 bit to be compatible with other platform.
  char vendor_name[AMDSMI_MAX_STRING_LENGTH];
  uint32_t subvendor_id;   //< The subsystem vendor id
  uint64_t device_id;   //< The device id of a GPU
  uint32_t rev_id;
  char asic_serial[AMDSMI_NORMAL_STRING_LENGTH];
  uint32_t oam_id;   //< 0xFFFF if not supported
  uint32_t num_of_compute_units;   //< 0xFFFFFFFF if not supported
  uint64_t target_graphics_version;  //< 0xFFFFFFFFFFFFFFFF if not supported
  uint32_t reserved[15];
} amdsmi_asic_info_t;
```

```shell
$ amd-smi static --asic
GPU: 0
    ASIC:
        MARKET_NAME: MI308X
        VENDOR_ID: 0x1002
        VENDOR_NAME: Advanced Micro Devices Inc. [AMD/ATI]
        SUBVENDOR_ID: 0x1002
        DEVICE_ID: 0x74a2
        SUBSYSTEM_ID: 0x74a2
        REV_ID: 0x00
        ASIC_SERIAL: <redacted>
        OAM_ID: 5
        NUM_COMPUTE_UNITS: 20
        TARGET_GRAPHICS_VERSION: gfx942
```

### Changed

- **Improvement: Users now have the ability to set and reset without providing `-g all` using AMD SMI CLI**.  
Users can now provide set and reset without `-g all`. Previously, users were required to provide:   
`sudo amd-smi set -g all <set arguments>` or `sudo amd-smi reset -g all <set arguments>`  
This update allows users to set or reset without providing `-g all` arguments. Allowing commands:  
`sudo amd-smi set <set arguments>` or `sudo amd-smi reset <set arguments>`  
This action will default to try to set/reset for all AMD GPUs on the user's system.

- **Improvement: `amd-smi set --memory-partition` now includes a warning banner and progress bar**.  
For devices which support dynamically changing memory partitions, we now provide a warning for users. We provide this warning to provide users knowledge that this action requires users to quit any gpu workloads. Also to let them know this process will trigger an AMD GPU driver reload. Since this process takes time to complete, a progress bar has been provided until actions can verified as a successful change. Otherwise, AMD SMI will report any errors to users and what actions can be taken. See example below:  
```shell
$ sudo amd-smi set -M NPS1

          ****** WARNING ******

          Setting Dynamic Memory (NPS) partition modes require users to quit all GPU workloads.
          AMD SMI will then attempt to change memory (NPS) partition mode.
          Upon a successful set, AMD SMI will then initiate an action to restart amdgpu driver.
          This action will change all GPU's in the hive to the requested memory (NPS) partition mode.

          Please use this utility with caution.

Do you accept these terms? [Y/N] y

Updating memory partition for gpu 0: [████████████████████████████████████████] 40/40 secs remain

GPU: 0
    MEMORYPARTITION: Successfully set memory partition to NPS1

GPU: 1
    MEMORYPARTITION: Successfully set memory partition to NPS1

GPU: 2
    MEMORYPARTITION: Successfully set memory partition to NPS1
...
```  

- **Updated `amdsmi_get_gpu_accelerator_partition_profile` to provide driver memory partition capablities**.  
Driver now has the ability to report what the user can set memory partition modes to. User can now see available
memory partition modes upon an invalid argument return from memory partition mode set (`amdsmi_set_gpu_memory_partition`).
This change also updates `amd-smi partition`, `amd-smi partition --memory`, and `amd-smi partition --accelerator` (*see note below)   
***Note: *Subject to change for ROCm 6.4***

- **Updated `amdsmi_set_gpu_memory_partition` to not return until a successful restart of AMD GPU Driver.**  
This change keeps checking for ~ up to 40 seconds for a successful restart of the AMD GPU driver. Additionally, the API call continues to check if memory partition (NPS) SYSFS files are successfully updated to reflect the user's requested memory partition (NPS) mode change. Otherwise, reports an error back to the user. Due to these changes, we have updated AMD SMI's CLI to reflect the maximum wait of 40 seconds, while a memory partition change is in progress.

- **All APIs now have the ability to catch driver reporting invalid arguments.**  
Now AMD SMI APIs can show AMDSMI_STATUS_INVAL when driver returns EINVAL.  
For example, if user tries to set to NPS8, but the memory partition mode is not an available mode to set to. Commonly referred to as `CAPS` (see `amd-smi partition --memory`), provided by `amdsmi_get_gpu_accelerator_partition_profile`(*see note below).  
***Note: *Subject to change for ROCm 6.4***

- **Updated BDF commands to look use KFD SYSFS for BDF: `amdsmi_get_gpu_device_bdf()`**.  
This aligns BDF output with ROCm SMI.
See below for overview as seen from `rsmi_dev_pci_id_get()` now provides partition ID. See API for better detail. Previously these bits were reserved bits (right before domain) and partition id was within function.
  - bits [63:32] = domain
  - bits [31:28] = partition id
  - bits [27:16] = reserved
  - bits [15: 0] = pci bus/device/function

- **Moved python tests directory path install location**.  
  - `/opt/<rocm-path>/share/amd_smi/pytest/..` to `/opt/<rocm-path>/share/amd_smi/tests/python_unittest/..`
  - On amd-smi-lib-tests uninstall, the amd_smi tests folder is removed
  - Removed pytest dependency, our python testing now only depends on the unittest framework.

- **Updated Partition APIs and struct information and added and partition_id to `amd-smi static --partition`**.
  - As part of an overhaul to partition information, some partition information will be made available in the `amdsmi_accelerator_partition_profile_t`.
  - This struct will be filled out by a new API, `amdsmi_get_gpu_accelerator_partition_profile()`.
  - Future data from these APIs wil will eventually get added to `amd-smi partition`.

```C
#define AMDSMI_MAX_ACCELERATOR_PROFILE    32
#define AMDSMI_MAX_CP_PROFILE_RESOURCES   32
#define AMDSMI_MAX_ACCELERATOR_PARTITIONS 8

/**
 * @brief Accelerator Partition. This enum is used to identify
 * various accelerator partitioning settings.
 */
typedef enum {
  AMDSMI_ACCELERATOR_PARTITION_INVALID = 0,
  AMDSMI_ACCELERATOR_PARTITION_SPX,        //!< Single GPU mode (SPX)- All XCCs work
                                       //!< together with shared memory
  AMDSMI_ACCELERATOR_PARTITION_DPX,        //!< Dual GPU mode (DPX)- Half XCCs work
                                       //!< together with shared memory
  AMDSMI_ACCELERATOR_PARTITION_TPX,        //!< Triple GPU mode (TPX)- One-third XCCs
                                       //!< work together with shared memory
  AMDSMI_ACCELERATOR_PARTITION_QPX,        //!< Quad GPU mode (QPX)- Quarter XCCs
                                       //!< work together with shared memory
  AMDSMI_ACCELERATOR_PARTITION_CPX,        //!< Core mode (CPX)- Per-chip XCC with
                                       //!< shared memory
} amdsmi_accelerator_partition_type_t;

/**
 * @brief Possible Memory Partition Modes.
 * This union is used to identify various memory partitioning settings.
 */
typedef union {
    struct {
        uint32_t nps1_cap :1;  // bool 1 = true; 0 = false; Max uint32 means unsupported
        uint32_t nps2_cap :1;  // bool 1 = true; 0 = false; Max uint32 means unsupported
        uint32_t nps4_cap :1;  // bool 1 = true; 0 = false; Max uint32 means unsupported
        uint32_t nps8_cap :1;  // bool 1 = true; 0 = false; Max uint32 means unsupported
        uint32_t reserved :28;
    } amdsmi_nps_flags_t;

    uint32_t nps_cap_mask;
} amdsmi_nps_caps_t;

typedef struct {
  amdsmi_accelerator_partition_type_t  profile_type;   // SPX, DPX, QPX, CPX and so on
  uint32_t num_partitions;  // On MI300X, SPX: 1, DPX: 2, QPX: 4, CPX: 8, length of resources array
  uint32_t profile_index;
  amdsmi_nps_caps_t memory_caps;             // Possible memory partition capabilities
  uint32_t num_resources;                    // length of index_of_resources_profile
  uint32_t resources[AMDSMI_MAX_ACCELERATOR_PARTITIONS][AMDSMI_MAX_CP_PROFILE_RESOURCES];
  uint64_t reserved[6];
} amdsmi_accelerator_partition_profile_t;
```

```shell
$ amd-smi static --partition
GPU: 0
    PARTITION:
        COMPUTE_PARTITION: CPX
        MEMORY_PARTITION: NPS4
        PARTITION_ID: 0
```

### Removed

- **Removed `amd-smi reset --compute-partition` and `... --memory-partition` and associated APIs**.  
  - This change is part of the partition redesign. Reset functionality will be reintroduced in a later update.
  - associated APIs include `amdsmi_reset_gpu_compute_partition()` and `amdsmi_reset_gpu_memory_partition()`

- **Removed usage of _validate_positive in Parser and replaced with _positive_int and _not_negative_int as appropriate**.  
  - This will allow 0 to be a valid input for several options in setting CPUs where appropriate (for example, as a mode or NBIOID)

### Optimized

- **Adjusted ordering of gpu_metrics calls to ensure that pcie_bw values remain stable in `amd-smi metric` & `amd-smi monitor`**.  
  - With this change additional padding was added to PCIE_BW `amd-smi monitor --pcie`

### Resolved issues

- **Fixed `amdsmi_get_gpu_asic_info`'s `target_graphics_version` and `amd-smi --asic` not displaying properly for MI2x or Navi 3x ASICs**.  

- **Fixed `amd-smi reset` commands showing an AttributeError**.  

- **Improved Offline install process & lowered dependency for PyYAML**.  

- **Fixed CPX not showing total number of logical GPUs**.  
  - Updates were made to `amdsmi_init()` and `amdsmi_get_gpu_bdf_id(..)`. In order to display all logical devices, we needed a way to provide order to GPU's enumerated. This was done by adding a partition_id within the BDF optional pci_id bits.
  - Due to driver changes in KFD, some devices may report bits [31:28] or [2:0]. With the newly added `amdsmi_get_gpu_bdf_id(..)`, we provided this fallback to properly retreive partition ID. We
plan to eventually remove partition ID from the function portion of the BDF (Bus Device Function). See below for PCI ID description.

    - bits [63:32] = domain
    - bits [31:28] or bits [2:0] = partition id
    - bits [27:16] = reserved
    - bits [15:8]  = Bus
    - bits [7:3] = Device
    - bits [2:0] = Function (partition id maybe in bits [2:0]) <-- Fallback for non SPX modes

  - Previously in non-SPX modes (ex. CPX/TPX/DPX/etc) some MI3x ASICs would not report all logical GPU devices within AMD SMI.

```shell
$ amd-smi monitor -p -t -v
GPU  POWER  GPU_TEMP  MEM_TEMP  VRAM_USED  VRAM_TOTAL
  0  248 W     55 °C     48 °C     283 MB   196300 MB
  1  247 W     55 °C     48 °C     283 MB   196300 MB
  2  247 W     55 °C     48 °C     283 MB   196300 MB
  3  247 W     55 °C     48 °C     283 MB   196300 MB
  4  221 W     50 °C     42 °C     283 MB   196300 MB
  5  221 W     50 °C     42 °C     283 MB   196300 MB
  6  222 W     50 °C     42 °C     283 MB   196300 MB
  7  221 W     50 °C     42 °C     283 MB   196300 MB
  8  239 W     53 °C     46 °C     283 MB   196300 MB
  9  239 W     53 °C     46 °C     283 MB   196300 MB
 10  239 W     53 °C     46 °C     283 MB   196300 MB
 11  239 W     53 °C     46 °C     283 MB   196300 MB
 12  219 W     51 °C     48 °C     283 MB   196300 MB
 13  219 W     51 °C     48 °C     283 MB   196300 MB
 14  219 W     51 °C     48 °C     283 MB   196300 MB
 15  219 W     51 °C     48 °C     283 MB   196300 MB
 16  222 W     51 °C     47 °C     283 MB   196300 MB
 17  222 W     51 °C     47 °C     283 MB   196300 MB
 18  222 W     51 °C     47 °C     283 MB   196300 MB
 19  222 W     51 °C     48 °C     283 MB   196300 MB
 20  241 W     55 °C     48 °C     283 MB   196300 MB
 21  241 W     55 °C     48 °C     283 MB   196300 MB
 22  241 W     55 °C     48 °C     283 MB   196300 MB
 23  240 W     55 °C     48 °C     283 MB   196300 MB
 24  211 W     51 °C     45 °C     283 MB   196300 MB
 25  211 W     51 °C     45 °C     283 MB   196300 MB
 26  211 W     51 °C     45 °C     283 MB   196300 MB
 27  211 W     51 °C     45 °C     283 MB   196300 MB
 28  227 W     51 °C     49 °C     283 MB   196300 MB
 29  227 W     51 °C     49 °C     283 MB   196300 MB
 30  227 W     51 °C     49 °C     283 MB   196300 MB
 31  227 W     51 °C     49 °C     283 MB   196300 MB
```

- **Fixed incorrect implementation of the Python API `amdsmi_get_gpu_metrics_header_info()`**.  

- **`amdsmitst` TestGpuMetricsRead now prints metric in correct units**.  

### Upcoming changes

- **Python API for `amdsmi_get_energy_count()` will deprecate the `power` field in ROCm 6.4 and use `energy_accumulator` field instead**.  

- **New memory and compute partition APIs incoming for ROCm 6.4**.  
  - These APIs will be updated to fully populate the CLI and allowing compute (accelerator) partitions to be set by profile ID.
  - One API will be provided, to reset both memory and compute (accelerator).
    - There are dependencies regarding available compute partitions when in other memory modes.
    - Driver will be providing these default modes
    - Memory partition resets (for BM) require driver reloads - this will allow us to notify users before taking this action, then change to the default compute partition modes.
  - The following APIs will remain:

```C
amdsmi_status_t
amdsmi_set_gpu_compute_partition(amdsmi_processor_handle processor_handle,
                                  amdsmi_compute_partition_type_t compute_partition);
amdsmi_status_t
amdsmi_get_gpu_compute_partition(amdsmi_processor_handle processor_handle,
                                  char *compute_partition, uint32_t len);
amdsmi_status_t
amdsmi_get_gpu_memory_partition(amdsmi_processor_handle processor_handle,

                                  char *memory_partition, uint32_t len);
amdsmi_status_t
amdsmi_set_gpu_memory_partition(amdsmi_processor_handle processor_handle,
                                  amdsmi_memory_partition_type_t memory_partition);
```

- **amd-smi set --compute-partition "SPX/DPX/CPX..." will no longer be supported for ROCm 6.4**.  
  - This is due to aligning with Host setups and providing more robust partition information through the APIs outlined above. Furthermore, new APIs which will be available on both BM/Host can set by profile ID. (functionality coming soon!)

- **Added preliminary `amd-smi partition` command**.  
  - The new partition command can be used to display GPU information, including memory and accelerator partition information.
  - The command will be at full functionality once additional partition information from `amdsmi_get_gpu_accelerator_partition_profile()` has been implemented.

## amd_smi_lib for ROCm 6.2.1

### Added

- **Removed `amd-smi metric --ecc` & `amd-smi metric --ecc-blocks` on Guest VMs**.
Guest VMs do not support getting current ECC counts from the Host cards.

- **Added `amd-smi static --ras`on Guest VMs**.
Guest VMs can view enabled/disabled ras features that are on Host cards.

### Resolved issues

- **Fixed TypeError in `amd-smi process -G`**.  

- **Updated CLI error strings to handle empty and invalid GPU/CPU inputs**.  

<<<<<<< HEAD
- **Fixed Guest VM showing passthrough options**.  

- **Fixed firmware formatting where leading 0s were missing**.  

### Known Issues
=======
- **Fixed Guest VM showing passthrough options**.
>>>>>>> 2858e51b

- **Fixed firmware formatting where leading 0s were missing**.

## amd_smi_lib for ROCm 6.2.0

### Added

- **`amd-smi dmon` is now available as an alias to `amd-smi monitor`**.  

- **Added optional process table under `amd-smi monitor -q`**.  
The monitor subcommand within the CLI Tool now has the `-q` option to enable an optional process table underneath the original monitored output.

```shell
$ amd-smi monitor -q
GPU  POWER  GPU_TEMP  MEM_TEMP  GFX_UTIL  GFX_CLOCK  MEM_UTIL  MEM_CLOCK  ENC_UTIL  ENC_CLOCK  DEC_UTIL  DEC_CLOCK  SINGLE_ECC  DOUBLE_ECC  PCIE_REPLAY  VRAM_USED  VRAM_TOTAL   PCIE_BW
  0  199 W    103 °C     84 °C      99 %   1920 MHz      31 %   1000 MHz       N/A      0 MHz       N/A      0 MHz           0           0            0    1235 MB    16335 MB  N/A Mb/s

PROCESS INFO:
GPU                  NAME      PID  GTT_MEM  CPU_MEM  VRAM_MEM  MEM_USAGE     GFX     ENC
  0                   rvs  1564865    0.0 B    0.0 B    1.1 GB      0.0 B    0 ns    0 ns
```

- **Added Handling to detect VMs with passthrough configurations in CLI Tool**.  
CLI Tool had only allowed a restricted set of options for Virtual Machines with passthrough GPUs. Now we offer an expanded set of functions availble to passthrough configured GPUs.

- **Added Process Isolation and Clear SRAM functionality to the CLI Tool for VMs**.  
VMs now have the ability to set the process isolation and clear the sram from the CLI tool. Using the following commands

```shell
amd-smi set --process-isolation <0 or 1>
amd-smi reset --clean_local_data
```

- **Added macros that were in `amdsmi.h` to the amdsmi Python library `amdsmi_interface.py`**.  
Added macros to reference max size limitations for certain amdsmi functions such as max dpm policies and max fanspeed.

- **Added Ring Hang event**.  
Added `AMDSMI_EVT_NOTIF_RING_HANG` to the possible events in the `amdsmi_evt_notification_type_t` enum.

### Optimized

- **Updated CLI error strings to specify invalid device type queried**

```shell
$ amd-smi static --asic --gpu 123123
Can not find a device: GPU '123123' Error code: -3
```

- **Removed elevated permission requirements for `amdsmi_get_gpu_process_list()`**.  
Previously if a processes with elevated permissions was running amd-smi would required sudo to display all output. Now amd-smi will populate all process data and return N/A for elevated process names instead. However if ran with sudo you will be able to see the name like so:

```shell
$ amd-smi process
GPU: 0
    PROCESS_INFO:
        NAME: N/A
        PID: 1693982
        MEMORY_USAGE:
            GTT_MEM: 0.0 B
            CPU_MEM: 0.0 B
            VRAM_MEM: 10.1 GB
        MEM_USAGE: 0.0 B
        USAGE:
            GFX: 0 ns
            ENC: 0 ns
```

```shell
$ sudo amd-smi process
GPU: 0
    PROCESS_INFO:
        NAME: TransferBench
        PID: 1693982
        MEMORY_USAGE:
            GTT_MEM: 0.0 B
            CPU_MEM: 0.0 B
            VRAM_MEM: 10.1 GB
        MEM_USAGE: 0.0 B
        USAGE:
            GFX: 0 ns
            ENC: 0 ns
```

- **Updated naming for `amdsmi_set_gpu_clear_sram_data()` to `amdsmi_clean_gpu_local_data()`**.  
Changed the naming to be more accurate to what the function was doing. This change also extends to the CLI where we changed the `clear-sram-data` command to `clean_local_data`.

- **Updated `amdsmi_clk_info_t` struct in amdsmi.h and amdsmi_interface.py to align with host/guest**.  
Changed cur_clk to clk, changed sleep_clk to clk_deep_sleep, and added clk_locked value. New struct will be in the following format:

```shell
 typedef struct {
+  uint32_t clk;
   uint32_t min_clk;
   uint32_t max_clk;
+  uint8_t clk_locked;
+  uint8_t clk_deep_sleep;
   uint32_t reserved[4];
 } amdsmi_clk_info_t;
```

- **Multiple structure updates in amdsmi.h and amdsmi_interface.py to align with host/guest**.  
Multiple structures used by APIs were changed for alignment unification:
  - Changed `amdsmi_vram_info_t` `vram_size_mb` field changed to to `vram_size`
  - Updated `amdsmi_vram_type_t` struct updated to include new enums and added `AMDSMI` prefix
  - Updated `amdsmi_status_t` some enums were missing the `AMDSMI_STATUS` prefix
  - Added `AMDSMI_PROCESSOR_TYPE` prefix to `processor_type_t` enums
  - Removed the fields structure definition in favor for an anonymous definition in `amdsmi_bdf_t`

- **Added `AMDSMI` prefix in amdsmi.h and amdsmi_interface.py to align with host/guest**.  
Multiple structures used by APIs were changed for alignment unification. `AMDSMI` prefix was added to the following structures:
  - Added AMDSMI prefix to `amdsmi_container_types_t` enums
  - Added AMDSMI prefix to `amdsmi_clk_type_t` enums
  - Added AMDSMI prefix to `amdsmi_compute_partition_type_t` enums
  - Added AMDSMI prefix to `amdsmi_memory_partition_type_t` enums
  - Added AMDSMI prefix to `amdsmi_clk_type_t` enums
  - Added AMDSMI prefix to `amdsmi_temperature_type_t` enums
  - Added AMDSMI prefix to `amdsmi_fw_block_t` enums

- **Changed dpm_policy references to soc_pstate**.  
The file structure referenced to dpm_policy changed to soc_pstate and we have changed the APIs and CLI tool to be inline with the current structure. `amdsmi_get_dpm_policy()` and `amdsmi_set_dpm_policy()` is no longer valid with the new API being `amdsmi_get_soc_pstate()` and `amdsmi_set_soc_pstate()`. The CLI tool has been changed from `--policy` to `--soc-pstate`

- **Updated `amdsmi_get_gpu_board_info()` product_name to fallback to pciids**.  
Previously on devices without a FRU we would not populate the product name in the `amdsmi_board_info_t` structure, now we will fallback to using the name listed according to the pciids file if available.

- **Updated CLI voltage curve command output**.  
The output for `amd-smi metric --voltage-curve` now splits the frequency and voltage output by curve point or outputs N/A for each curve point if not applicable

```shell
GPU: 0
    VOLTAGE_CURVE:
        POINT_0_FREQUENCY: 872 Mhz
        POINT_0_VOLTAGE: 736 mV
        POINT_1_FREQUENCY: 1354 Mhz
        POINT_1_VOLTAGE: 860 mV
        POINT_2_FREQUENCY: 1837 Mhz
        POINT_2_VOLTAGE: 1186 mV
```

- **Updated `amdsmi_get_gpu_board_info()` now has larger structure sizes for `amdsmi_board_info_t`**.  
Updated sizes that work for retreiving relavant board information across AMD's
ASIC products. This requires users to update any ABIs using this structure.

### Resolved issues

- **Fixed Leftover Mutex deadlock when running multiple instances of the CLI tool**.  
When running `amd-smi reset --gpureset --gpu all` and then running an instance of `amd-smi static` (or any other subcommand that access the GPUs) a mutex would lock and not return requiring either a clear of the mutex in /dev/shm or rebooting the machine.

- **Fixed multiple processes not being registered in `amd-smi process` with json and csv format**.  
Multiple process outputs in the CLI tool were not being registered correctly. The json output did not handle multiple processes and is now in a new valid json format:

```shell
[
    {
        "gpu": 0,
        "process_list": [
            {
                "process_info": {
                    "name": "TransferBench",
                    "pid": 420157,
                    "mem_usage": {
                        "value": 0,
                        "unit": "B"
                    }
                }
            },
            {
                "process_info": {
                    "name": "rvs",
                    "pid": 420315,
                    "mem_usage": {
                        "value": 0,
                        "unit": "B"
                    }
                }
            }
        ]
    }
]
```

- **Removed `throttle-status` from `amd-smi monitor` as it is no longer reliably supported**.  
Throttle status may work for older ASICs, but will be replaced with PVIOL and TVIOL metrics for future ASIC support. It remains a field in the gpu_metrics API and in `amd-smi metric --power`.

- **`amdsmi_get_gpu_board_info()` no longer returns junk char strings**.  
Previously if there was a partial failure to retrieve character strings, we would return
garbage output to users using the API. This fix intends to populate as many values as possible.
Then any failure(s) found along the way, `\0` is provided to `amdsmi_board_info_t`
structures data members which cannot be populated. Ensuring empty char string values.

- **Fixed parsing of `pp_od_clk_voltage` within `amdsmi_get_gpu_od_volt_info`**.  
The parsing of `pp_od_clk_voltage` was not dynamic enough to work with the dropping of voltage curve support on MI series cards. This propagates down to correcting the CLI's output `amd-smi metric --voltage-curve` to N/A if voltage curve is not enabled.

### Known issues

- **`amdsmi_get_gpu_process_isolation` and `amdsmi_clean_gpu_local_data` commands do no currently work and will be supported in a future release**.  

## amd_smi_lib for ROCm 6.1.2

### Added

- **Added process isolation and clean shader APIs and CLI commands**.  
Added APIs CLI and APIs to address LeftoverLocals security issues. Allowing clearing the sram data and setting process isolation on a per GPU basis. New APIs:
  - `amdsmi_get_gpu_process_isolation()`
  - `amdsmi_set_gpu_process_isolation()`
  - `amdsmi_set_gpu_clear_sram_data()`

- **Added `MIN_POWER` to output of `amd-smi static --limit`**.  
This change helps users identify the range to which they can change the power cap of the GPU. The change is added to simplify why a device supports (or does not support) power capping (also known as overdrive). See `amd-smi set -g all --power-cap <value in W>` or `amd-smi reset -g all --power-cap`.

```shell
$ amd-smi static --limit
GPU: 0
    LIMIT:
        MAX_POWER: 203 W
        MIN_POWER: 0 W
        SOCKET_POWER: 203 W
        SLOWDOWN_EDGE_TEMPERATURE: 100 °C
        SLOWDOWN_HOTSPOT_TEMPERATURE: 110 °C
        SLOWDOWN_VRAM_TEMPERATURE: 100 °C
        SHUTDOWN_EDGE_TEMPERATURE: 105 °C
        SHUTDOWN_HOTSPOT_TEMPERATURE: 115 °C
        SHUTDOWN_VRAM_TEMPERATURE: 105 °C

GPU: 1
    LIMIT:
        MAX_POWER: 213 W
        MIN_POWER: 213 W
        SOCKET_POWER: 213 W
        SLOWDOWN_EDGE_TEMPERATURE: 109 °C
        SLOWDOWN_HOTSPOT_TEMPERATURE: 110 °C
        SLOWDOWN_VRAM_TEMPERATURE: 100 °C
        SHUTDOWN_EDGE_TEMPERATURE: 114 °C
        SHUTDOWN_HOTSPOT_TEMPERATURE: 115 °C
        SHUTDOWN_VRAM_TEMPERATURE: 105 °C
```

### Optimized

- **Updated `amd-smi monitor --pcie` output**.  
The source for pcie bandwidth monitor output was a legacy file we no longer support and was causing delays within the monitor command. The output is no longer using TX/RX but instantaneous bandwidth from gpu_metrics instead; updated output:

```shell
$ amd-smi monitor --pcie
GPU   PCIE_BW
  0   26 Mb/s
```

- **`amdsmi_get_power_cap_info` now returns values in uW instead of W**.  
`amdsmi_get_power_cap_info` will return in uW as originally reflected by driver. Previously `amdsmi_get_power_cap_info` returned W values, this conflicts with our sets and modifies values retrieved from driver. We decided to keep the values returned from driver untouched (in original units, uW). Then in CLI we will convert to watts (as previously done - no changes here). Additionally, driver made updates to min power cap displayed for devices when overdrive is disabled which prompted for this change (in this case min_power_cap and max_power_cap are the same).

- **Updated Python Library return types for amdsmi_get_gpu_memory_reserved_pages & amdsmi_get_gpu_bad_page_info**.  
Previously calls were returning "No bad pages found." if no pages were found, now it only returns the list type and can be empty.

- **Updated `amd-smi metric --ecc-blocks` output**.  
The ecc blocks argument was outputing blocks without counters available, updated the filtering show blocks that counters are available for:

``` shell
$ amd-smi metric --ecc-block
GPU: 0
    ECC_BLOCKS:
        UMC:
            CORRECTABLE_COUNT: 0
            UNCORRECTABLE_COUNT: 0
            DEFERRED_COUNT: 0
        SDMA:
            CORRECTABLE_COUNT: 0
            UNCORRECTABLE_COUNT: 0
            DEFERRED_COUNT: 0
        GFX:
            CORRECTABLE_COUNT: 0
            UNCORRECTABLE_COUNT: 0
            DEFERRED_COUNT: 0
        MMHUB:
            CORRECTABLE_COUNT: 0
            UNCORRECTABLE_COUNT: 0
            DEFERRED_COUNT: 0
        PCIE_BIF:
            CORRECTABLE_COUNT: 0
            UNCORRECTABLE_COUNT: 0
            DEFERRED_COUNT: 0
        HDP:
            CORRECTABLE_COUNT: 0
            UNCORRECTABLE_COUNT: 0
            DEFERRED_COUNT: 0
        XGMI_WAFL:
            CORRECTABLE_COUNT: 0
            UNCORRECTABLE_COUNT: 0
            DEFERRED_COUNT: 0
```

- **Removed `amdsmi_get_gpu_process_info` from Python library**.  
amdsmi_get_gpu_process_info was removed from the C library in an earlier build, but the API was still in the Python interface.

### Resolved issues

- **Fixed `amd-smi metric --power` now provides power output for Navi2x/Navi3x/MI1x**.  
These systems use an older version of gpu_metrics in amdgpu. This fix only updates what CLI outputs.
No change in any of our APIs.

```shell
$ amd-smi metric --power
GPU: 0
    POWER:
        SOCKET_POWER: 11 W
        GFX_VOLTAGE: 768 mV
        SOC_VOLTAGE: 925 mV
        MEM_VOLTAGE: 1250 mV
        POWER_MANAGEMENT: ENABLED
        THROTTLE_STATUS: UNTHROTTLED

GPU: 1
    POWER:
        SOCKET_POWER: 17 W
        GFX_VOLTAGE: 781 mV
        SOC_VOLTAGE: 806 mV
        MEM_VOLTAGE: 1250 mV
        POWER_MANAGEMENT: ENABLED
        THROTTLE_STATUS: UNTHROTTLED
```

- **Fixed `amdsmitstReadWrite.TestPowerCapReadWrite` test for Navi3X, Navi2X, MI100**.  
Updates required `amdsmi_get_power_cap_info` to return in uW as originally reflected by driver. Previously `amdsmi_get_power_cap_info` returned W values, this conflicts with our sets and modifies values retrieved from driver. We decided to keep the values returned from driver untouched (in original units, uW). Then in CLI we will convert to watts (as previously done - no changes here). Additionally, driver made updates to min power cap displayed for devices when overdrive is disabled which prompted for this change (in this case min_power_cap and max_power_cap are the same).

- **Fixed Python interface call amdsmi_get_gpu_memory_reserved_pages & amdsmi_get_gpu_bad_page_info**.  
Previously Python interface calls to populated bad pages resulted in a `ValueError: NULL pointer access`. This fixes the bad-pages subcommand CLI  subcommand as well.

## amd_smi_lib for ROCm 6.1.1

### Changed

- **Updated metrics --clocks**.  
Output for `amd-smi metric --clock` is updated to reflect each engine and bug fixes for the clock lock status and deep sleep status.

``` shell
$ amd-smi metric --clock
GPU: 0
    CLOCK:
        GFX_0:
            CLK: 113 MHz
            MIN_CLK: 500 MHz
            MAX_CLK: 1800 MHz
            CLK_LOCKED: DISABLED
            DEEP_SLEEP: ENABLED
        GFX_1:
            CLK: 113 MHz
            MIN_CLK: 500 MHz
            MAX_CLK: 1800 MHz
            CLK_LOCKED: DISABLED
            DEEP_SLEEP: ENABLED
        GFX_2:
            CLK: 112 MHz
            MIN_CLK: 500 MHz
            MAX_CLK: 1800 MHz
            CLK_LOCKED: DISABLED
            DEEP_SLEEP: ENABLED
        GFX_3:
            CLK: 113 MHz
            MIN_CLK: 500 MHz
            MAX_CLK: 1800 MHz
            CLK_LOCKED: DISABLED
            DEEP_SLEEP: ENABLED
        GFX_4:
            CLK: 113 MHz
            MIN_CLK: 500 MHz
            MAX_CLK: 1800 MHz
            CLK_LOCKED: DISABLED
            DEEP_SLEEP: ENABLED
        GFX_5:
            CLK: 113 MHz
            MIN_CLK: 500 MHz
            MAX_CLK: 1800 MHz
            CLK_LOCKED: DISABLED
            DEEP_SLEEP: ENABLED
        GFX_6:
            CLK: 113 MHz
            MIN_CLK: 500 MHz
            MAX_CLK: 1800 MHz
            CLK_LOCKED: DISABLED
            DEEP_SLEEP: ENABLED
        GFX_7:
            CLK: 113 MHz
            MIN_CLK: 500 MHz
            MAX_CLK: 1800 MHz
            CLK_LOCKED: DISABLED
            DEEP_SLEEP: ENABLED
        MEM_0:
            CLK: 900 MHz
            MIN_CLK: 900 MHz
            MAX_CLK: 1200 MHz
            CLK_LOCKED: N/A
            DEEP_SLEEP: DISABLED
        VCLK_0:
            CLK: 29 MHz
            MIN_CLK: 914 MHz
            MAX_CLK: 1480 MHz
            CLK_LOCKED: N/A
            DEEP_SLEEP: ENABLED
        VCLK_1:
            CLK: 29 MHz
            MIN_CLK: 914 MHz
            MAX_CLK: 1480 MHz
            CLK_LOCKED: N/A
            DEEP_SLEEP: ENABLED
        VCLK_2:
            CLK: 29 MHz
            MIN_CLK: 914 MHz
            MAX_CLK: 1480 MHz
            CLK_LOCKED: N/A
            DEEP_SLEEP: ENABLED
        VCLK_3:
            CLK: 29 MHz
            MIN_CLK: 914 MHz
            MAX_CLK: 1480 MHz
            CLK_LOCKED: N/A
            DEEP_SLEEP: ENABLED
        DCLK_0:
            CLK: 22 MHz
            MIN_CLK: 711 MHz
            MAX_CLK: 1233 MHz
            CLK_LOCKED: N/A
            DEEP_SLEEP: ENABLED
        DCLK_1:
            CLK: 22 MHz
            MIN_CLK: 711 MHz
            MAX_CLK: 1233 MHz
            CLK_LOCKED: N/A
            DEEP_SLEEP: ENABLED
        DCLK_2:
            CLK: 22 MHz
            MIN_CLK: 711 MHz
            MAX_CLK: 1233 MHz
            CLK_LOCKED: N/A
            DEEP_SLEEP: ENABLED
        DCLK_3:
            CLK: 22 MHz
            MIN_CLK: 711 MHz
            MAX_CLK: 1233 MHz
            CLK_LOCKED: N/A
            DEEP_SLEEP: ENABLED
```

- **Added deferred ecc counts**.  
Added deferred error correctable counts to `amd-smi metric --ecc --ecc-blocks`

```shell
$ amd-smi metric --ecc --ecc-blocks
GPU: 0
    ECC:
        TOTAL_CORRECTABLE_COUNT: 0
        TOTAL_UNCORRECTABLE_COUNT: 0
        TOTAL_DEFERRED_COUNT: 0
        CACHE_CORRECTABLE_COUNT: 0
        CACHE_UNCORRECTABLE_COUNT: 0
    ECC_BLOCKS:
        UMC:
            CORRECTABLE_COUNT: 0
            UNCORRECTABLE_COUNT: 0
            DEFERRED_COUNT: 0
        SDMA:
            CORRECTABLE_COUNT: 0
            UNCORRECTABLE_COUNT: 0
            DEFERRED_COUNT: 0
        ...
```

- **Updated `amd-smi topology --json` to align with host/guest**.  
Topology's `--json` output now is changed to align with output host/guest systems. Additionally, users can select/filter specific topology details as desired (refer to `amd-smi topology -h` for full list). See examples shown below.

*Previous format:*

```shell
$ amd-smi topology --json
[
    {
        "gpu": 0,
        "link_accessibility": {
            "gpu_0": "ENABLED",
            "gpu_1": "DISABLED"
        },
        "weight": {
            "gpu_0": 0,
            "gpu_1": 40
        },
        "hops": {
            "gpu_0": 0,
            "gpu_1": 2
        },
        "link_type": {
            "gpu_0": "SELF",
            "gpu_1": "PCIE"
        },
        "numa_bandwidth": {
            "gpu_0": "N/A",
            "gpu_1": "N/A"
        }
    },
    {
        "gpu": 1,
        "link_accessibility": {
            "gpu_0": "DISABLED",
            "gpu_1": "ENABLED"
        },
        "weight": {
            "gpu_0": 40,
            "gpu_1": 0
        },
        "hops": {
            "gpu_0": 2,
            "gpu_1": 0
        },
        "link_type": {
            "gpu_0": "PCIE",
            "gpu_1": "SELF"
        },
        "numa_bandwidth": {
            "gpu_0": "N/A",
            "gpu_1": "N/A"
        }
    }
]
```

*New format:*

```shell
$ amd-smi topology --json
[
    {
        "gpu": 0,
        "bdf": "0000:01:00.0",
        "links": [
            {
                "gpu": 0,
                "bdf": "0000:01:00.0",
                "weight": 0,
                "link_status": "ENABLED",
                "link_type": "SELF",
                "num_hops": 0,
                "bandwidth": "N/A",
            },
            {
                "gpu": 1,
                "bdf": "0001:01:00.0",
                "weight": 15,
                "link_status": "ENABLED",
                "link_type": "XGMI",
                "num_hops": 1,
                "bandwidth": "50000-100000",
            },
        ...
        ]
    },
    ...
]
```

```shell
$ /opt/rocm/bin/amd-smi topology -a -t --json
[
    {
        "gpu": 0,
        "bdf": "0000:08:00.0",
        "links": [
            {
                "gpu": 0,
                "bdf": "0000:08:00.0",
                "link_status": "ENABLED",
                "link_type": "SELF"
            },
            {
                "gpu": 1,
                "bdf": "0000:44:00.0",
                "link_status": "DISABLED",
                "link_type": "PCIE"
            }
        ]
    },
    {
        "gpu": 1,
        "bdf": "0000:44:00.0",
        "links": [
            {
                "gpu": 0,
                "bdf": "0000:08:00.0",
                "link_status": "DISABLED",
                "link_type": "PCIE"
            },
            {
                "gpu": 1,
                "bdf": "0000:44:00.0",
                "link_status": "ENABLED",
                "link_type": "SELF"
            }
        ]
    }
]
```

### Resolved issues

- **Fix for GPU reset error on non-amdgpu cards**.  
Previously our reset could attempting to reset non-amd GPUS- resuting in "Unable to reset non-amd GPU" error. Fix
updates CLI to target only AMD ASICs.

- **Fix for `amd-smi static --pcie` and `amdsmi_get_pcie_info()` Navi32/31 cards**.  
Updated API to include `amdsmi_card_form_factor_t.AMDSMI_CARD_FORM_FACTOR_CEM`. Prevously, this would report "UNKNOWN". This fix
provides the correct board `SLOT_TYPE` associated with these ASICs (and other Navi cards).

- **Fix for `amd-smi process`**.  
Fixed output results when getting processes running on a device.

- **Improved Error handling for `amd-smi process`**.  
Fixed Attribute Error when getting process in csv format

### Known issues

- `amd-smi bad-pages` can results with "ValueError: NULL pointer access" with certain PM FW versions.

## amd_smi_lib for ROCm 6.1.0

### Added

- **Added Monitor Command**.  
Provides users the ability to customize GPU metrics to capture, collect, and observe. Output is provided in a table view. This aligns closer to ROCm SMI `rocm-smi` (no argument), additionally allows uers to customize what data is helpful for their use-case.

```shell
$ amd-smi monitor -h
usage: amd-smi monitor [-h] [--json | --csv] [--file FILE] [--loglevel LEVEL]
                       [-g GPU [GPU ...] | -U CPU [CPU ...] | -O CORE [CORE ...]]
                       [-w INTERVAL] [-W TIME] [-i ITERATIONS] [-p] [-t] [-u] [-m] [-n]
                       [-d] [-s] [-e] [-v] [-r]

Monitor a target device for the specified arguments.
If no arguments are provided, all arguments will be enabled.
Use the watch arguments to run continuously

Monitor Arguments:
  -h, --help                   show this help message and exit
  -g, --gpu GPU [GPU ...]      Select a GPU ID, BDF, or UUID from the possible choices:
                               ID: 0 | BDF: 0000:01:00.0 | UUID: <redacted>
                                 all | Selects all devices
  -U, --cpu CPU [CPU ...]      Select a CPU ID from the possible choices:
                               ID: 0
                                 all | Selects all devices
  -O, --core CORE [CORE ...]   Select a Core ID from the possible choices:
                               ID: 0 - 23
                                 all  | Selects all devices
  -w, --watch INTERVAL         Reprint the command in a loop of INTERVAL seconds
  -W, --watch_time TIME        The total TIME to watch the given command
  -i, --iterations ITERATIONS  Total number of ITERATIONS to loop on the given command
  -p, --power-usage            Monitor power usage in Watts
  -t, --temperature            Monitor temperature in Celsius
  -u, --gfx                    Monitor graphics utilization (%) and clock (MHz)
  -m, --mem                    Monitor memory utilization (%) and clock (MHz)
  -n, --encoder                Monitor encoder utilization (%) and clock (MHz)
  -d, --decoder                Monitor decoder utilization (%) and clock (MHz)
  -s, --throttle-status        Monitor thermal throttle status
  -e, --ecc                    Monitor ECC single bit, ECC double bit, and PCIe replay error counts
  -v, --vram-usage             Monitor memory usage in MB
  -r, --pcie                   Monitor PCIe Tx/Rx in MB/s

Command Modifiers:
  --json                       Displays output in JSON format (human readable by default).
  --csv                        Displays output in CSV format (human readable by default).
  --file FILE                  Saves output into a file on the provided path (stdout by default).
  --loglevel LEVEL             Set the logging level from the possible choices:
                                DEBUG, INFO, WARNING, ERROR, CRITICAL
```

```shell
$ amd-smi monitor -ptumv
GPU  POWER  GPU_TEMP  MEM_TEMP  GFX_UTIL  GFX_CLOCK  MEM_UTIL  MEM_CLOCK  VRAM_USED  VRAM_TOTAL
  0  171 W     32 °C     33 °C       0 %    114 MHz       0 %    900 MHz     283 MB   196300 MB
  1  175 W     33 °C     34 °C       0 %    113 MHz       0 %    900 MHz     283 MB   196300 MB
  2  177 W     31 °C     33 °C       0 %    113 MHz       0 %    900 MHz     283 MB   196300 MB
  3  172 W     33 °C     32 °C       0 %    113 MHz       0 %    900 MHz     283 MB   196300 MB
  4  178 W     32 °C     32 °C       0 %    113 MHz       0 %    900 MHz     284 MB   196300 MB
  5  176 W     33 °C     35 °C       0 %    113 MHz       0 %    900 MHz     283 MB   196300 MB
  6  176 W     32 °C     32 °C       0 %    113 MHz       0 %    900 MHz     283 MB   196300 MB
  7  175 W     34 °C     32 °C       0 %    113 MHz       0 %    900 MHz     283 MB   196300 MB
```

- **Integrated ESMI Tool**.  
Users can get CPU metrics and telemetry through our API and CLI tools. This information can be seen in `amd-smi static` and `amd-smi metric` commands. Only available for limited target processors. As of ROCm 6.0.2, this is listed as:
  - AMD Zen3 based CPU Family 19h Models 0h-Fh and 30h-3Fh
  - AMD Zen4 based CPU Family 19h Models 10h-1Fh and A0-AFh

  See a few examples listed below.

```shell
$ amd-smi static -U all
CPU: 0
    SMU:
        FW_VERSION: 85.90.0
    INTERFACE_VERSION:
        PROTO VERSION: 6
```

```shell
$ amd-smi metric -O 0 1 2
CORE: 0
    BOOST_LIMIT:
        VALUE: 400 MHz
    CURR_ACTIVE_FREQ_CORE_LIMIT:
        VALUE: 400 MHz
    CORE_ENERGY:
        VALUE: N/A

CORE: 1
    BOOST_LIMIT:
        VALUE: 400 MHz
    CURR_ACTIVE_FREQ_CORE_LIMIT:
        VALUE: 400 MHz
    CORE_ENERGY:
        VALUE: N/A

CORE: 2
    BOOST_LIMIT:
        VALUE: 400 MHz
    CURR_ACTIVE_FREQ_CORE_LIMIT:
        VALUE: 400 MHz
    CORE_ENERGY:
        VALUE: N/A
```

```shell
$ amd-smi metric -U all
CPU: 0
    POWER_METRICS:
        SOCKET POWER: 102675 mW
        SOCKET POWER LIMIT: 550000 mW
        SOCKET MAX POWER LIMIT: 550000 mW
    PROCHOT:
        PROCHOT_STATUS: 0
    FREQ_METRICS:
        FCLKMEMCLK:
            FCLK: 2000 MHz
            MCLK: 1300 MHz
        CCLKFREQLIMIT: 400 MHz
        SOC_CURRENT_ACTIVE_FREQ_LIMIT:
            FREQ: 400 MHz
            FREQ_SRC: [HSMP Agent]
        SOC_FREQ_RANGE:
            MAX_SOCKET_FREQ: 3700 MHz
            MIN_SOCKET_FREQ: 400 MHz
    C0_RESIDENCY:
        RESIDENCY: 4 %
    SVI_TELEMETRY_ALL_RAILS:
        POWER: 102673 mW
    METRIC_VERSION:
        VERSION: 11
    METRICS_TABLE:
        CPU_FAMILY: 25
        CPU_MODEL: 144
        RESPONSE:
            MTBL_ACCUMULATION_COUNTER: 2887162626
            MTBL_MAX_SOCKET_TEMPERATURE: 41.0 °C
            MTBL_MAX_VR_TEMPERATURE: 39.0 °C
            MTBL_MAX_HBM_TEMPERATURE: 40.0 °C
            MTBL_MAX_SOCKET_TEMPERATURE_ACC: 108583340881.125 °C
            MTBL_MAX_VR_TEMPERATURE_ACC: 109472702595.0 °C
            MTBL_MAX_HBM_TEMPERATURE_ACC: 111516663941.0 °C
            MTBL_SOCKET_POWER_LIMIT: 550.0 W
            MTBL_MAX_SOCKET_POWER_LIMIT: 550.0 W
            MTBL_SOCKET_POWER: 102.678 W
            MTBL_TIMESTAMP_RAW: 288731677361880
            MTBL_TIMESTAMP_READABLE: Tue Mar 19 12:32:21 2024
            MTBL_SOCKET_ENERGY_ACC: 166127.84 kJ
            MTBL_CCD_ENERGY_ACC: 3317.837 kJ
            MTBL_XCD_ENERGY_ACC: 21889.147 kJ
            MTBL_AID_ENERGY_ACC: 121932.397 kJ
            MTBL_HBM_ENERGY_ACC: 18994.108 kJ
            MTBL_CCLK_FREQUENCY_LIMIT: 3.7 GHz
            MTBL_GFXCLK_FREQUENCY_LIMIT: 0.0 MHz
            MTBL_FCLK_FREQUENCY: 1999.988 MHz
            MTBL_UCLK_FREQUENCY: 1299.993 MHz
            MTBL_SOCCLK_FREQUENCY: [35.716, 35.715, 35.714, 35.714] MHz
            MTBL_VCLK_FREQUENCY: [0.0, 53.749, 53.749, 53.749] MHz
            MTBL_DCLK_FREQUENCY: [7.143, 44.791, 44.791, 44.791] MHz
            MTBL_LCLK_FREQUENCY: [20.872, 18.75, 35.938, 599.558] MHz
            MTBL_FCLK_FREQUENCY_TABLE: [1200.0, 1600.0, 1900.0, 2000.0] MHz
            MTBL_UCLK_FREQUENCY_TABLE: [900.0, 1100.0, 1200.0, 1300.0] MHz
            MTBL_SOCCLK_FREQUENCY_TABLE: [800.0, 1000.0, 1142.857, 1142.857] MHz
            MTBL_VCLK_FREQUENCY_TABLE: [914.286, 1300.0, 1560.0, 1720.0] MHz
            MTBL_DCLK_FREQUENCY_TABLE: [711.111, 975.0, 1300.0, 1433.333] MHz
            MTBL_LCLK_FREQUENCY_TABLE: [600.0, 844.444, 1150.0, 1150.0] MHz
            MTBL_CCLK_FREQUENCY_ACC: [4399751656.639, 4399751656.639, 4399751656.639, 4399751656.639,
                4399751656.639, 4399751656.639, 4399751656.639, 4399751656.639, 4399751656.639,
                4399751656.639, 4399751656.639, 4399751656.639, 4399751656.639, 4399751656.639,
                4399751656.639, 4399751656.639, 4399751656.639, 4399751656.639, 4399751656.639,
                4399751656.639, 4399751656.639, 4399751656.639, 4399751656.639, 4399751656.639,
                0.0, 0.0, 0.0, 0.0, 0.0, 0.0, 0.0, 0.0, 0.0, 0.0, 0.0, 0.0, 0.0, 0.0, 0.0,
                0.0, 0.0, 0.0, 0.0, 0.0, 0.0, 0.0, 0.0, 0.0, 0.0, 0.0, 0.0, 0.0, 0.0, 0.0,
                0.0, 0.0, 0.0, 0.0, 0.0, 0.0, 0.0, 0.0, 0.0, 0.0, 0.0, 0.0, 0.0, 0.0, 0.0,
                0.0, 0.0, 0.0, 0.0, 0.0, 0.0, 0.0, 0.0, 0.0, 0.0, 0.0, 0.0, 0.0, 0.0, 0.0,
                0.0, 0.0, 0.0, 0.0, 0.0, 0.0, 0.0, 0.0, 0.0, 0.0, 0.0, 0.0] GHz
            MTBL_GFXCLK_FREQUENCY_ACC: [0.0, 0.0, 250534397827.603, 251546257401.82, 250811364089.836,
                249999070486.505, 251622633562.855, 251342375116.05] MHz
            MTBL_GFXCLK_FREQUENCY: [0.0, 0.0, 31.091, 31.414, 31.141, 31.478, 31.32, 31.453]
                MHz
            MTBL_MAX_CCLK_FREQUENCY: 3.7 GHz
            MTBL_MIN_CCLK_FREQUENCY: 0.4 GHz
            MTBL_MAX_GFXCLK_FREQUENCY: 2100.0 MHz
            MTBL_MIN_GFXCLK_FREQUENCY: 500.0 MHz
            MTBL_MAX_LCLK_DPM_RANGE: 2
            MTBL_MIN_LCLK_DPM_RANGE: 0
            MTBL_XGMI_WIDTH: 0.0
            MTBL_XGMI_BITRATE: 0.0 Gbps
            MTBL_XGMI_READ_BANDWIDTH_ACC: [0.0, 0.0, 0.0, 0.0, 0.0, 0.0, 0.0, 0.0] Gbps
            MTBL_XGMI_WRITE_BANDWIDTH_ACC: [0.0, 0.0, 0.0, 0.0, 0.0, 0.0, 0.0, 0.0] Gbps
            MTBL_SOCKET_C0_RESIDENCY: 4.329 %
            MTBL_SOCKET_GFX_BUSY: 0.0 %
            MTBL_HBM_BANDWIDTH_UTILIZATION: 0.001 %
            MTBL_SOCKET_C0_RESIDENCY_ACC: 311523106.34
            MTBL_SOCKET_GFX_BUSY_ACC: 84739.281
            MTBL_HBM_BANDWIDTH_ACC: 33231180.073 Gbps
            MTBL_MAX_HBM_BANDWIDTH: 5324.801 Gbps
            MTBL_DRAM_BANDWIDTH_UTILIZATION_ACC: 612843.699
            MTBL_PCIE_BANDWIDTH_ACC: [0.0, 0.0, 0.0, 0.0] Gbps
            MTBL_PROCHOT_RESIDENCY_ACC: 0
            MTBL_PPT_RESIDENCY_ACC: 2887162626
            MTBL_SOCKET_THM_RESIDENCY_ACC: 2887162626
            MTBL_VR_THM_RESIDENCY_ACC: 0
            MTBL_HBM_THM_RESIDENCY_ACC: 2887162626
    SOCKET_ENERGY:
        RESPONSE: N/A
    DDR_BANDWIDTH:
        RESPONSE: N/A
    CPU_TEMP:
        RESPONSE: N/A
```

- **Added support for new metrics: VCN, JPEG engines, and PCIe errors**.  
Using the AMD SMI tool, users can retreive VCN, JPEG engines, and PCIe errors by calling `amd-smi metric -P` or `amd-smi metric --usage`. Depending on device support, `VCN_ACTIVITY` will update for MI3x ASICs (with 4 separate VCN engine activities) for older asics `MM_ACTIVITY` with UVD/VCN engine activity (average of all engines). `JPEG_ACTIVITY` is a new field for MI3x ASICs, where device can support up to 32 JPEG engine activities. See our documentation for more in-depth understanding of these new fields.

```shell
$ amd-smi metric -P
GPU: 0
    PCIE:
        WIDTH: 16
        SPEED: 16 GT/s
        REPLAY_COUNT: 0
        L0_TO_RECOVERY_COUNT: 1
        REPLAY_ROLL_OVER_COUNT: 0
        NAK_SENT_COUNT: 0
        NAK_RECEIVED_COUNT: 0
        CURRENT_BANDWIDTH_SENT: N/A
        CURRENT_BANDWIDTH_RECEIVED: N/A
        MAX_PACKET_SIZE: N/A
```

```shell
$ amd-smi metric --usage
GPU: 0
    USAGE:
        GFX_ACTIVITY: 0 %
        UMC_ACTIVITY: 0 %
        MM_ACTIVITY: N/A
        VCN_ACTIVITY: [0 %, 0 %, 0 %, 0 %]
        JPEG_ACTIVITY: [0 %, 0 %, 0 %, 0 %, 0 %, 0 %, 0 %, 0 %, 0 %, 0 %, 0 %, 0 %, 0
            %, 0 %, 0 %, 0 %, 0 %, 0 %, 0 %, 0 %, 0 %, 0 %, 0 %, 0 %, 0 %, 0 %, 0 %, 0 %,
            0 %, 0 %, 0 %, 0 %]

```

- **Added AMDSMI Tool Version**.  
AMD SMI will report ***three versions***: AMDSMI Tool, AMDSMI Library version, and ROCm version.
The AMDSMI Tool version is the CLI/tool version number with commit ID appended after `+` sign.
The AMDSMI Library version is the library package version number.
The ROCm version is the system's installed ROCm version, if ROCm is not installed it will report N/A.

```shell
$ amd-smi version
AMDSMI Tool: 23.4.2+505b858 | AMDSMI Library version: 24.2.0.0 | ROCm version: 6.1.0
```

- **Added XGMI table**.  
Displays XGMI information for AMD GPU devices in a table format. Only available on supported ASICs (eg. MI300). Here users can view read/write data XGMI or PCIe accumulated data transfer size (in KiloBytes).

```shell
$ amd-smi xgmi
LINK METRIC TABLE:
       bdf          bit_rate max_bandwidth link_type 0000:0c:00.0 0000:22:00.0 0000:38:00.0 0000:5c:00.0 0000:9f:00.0 0000:af:00.0 0000:bf:00.0 0000:df:00.0
GPU0   0000:0c:00.0 32 Gb/s  512 Gb/s      XGMI
 Read                                                N/A          2 KB         2 KB         1 KB         2 KB         1 KB         2 KB         2 KB
 Write                                               N/A          1 KB         1 KB         1 KB         1 KB         1 KB         1 KB         1 KB
GPU1   0000:22:00.0 32 Gb/s  512 Gb/s      XGMI
 Read                                                0 KB         N/A          2 KB         2 KB         1 KB         2 KB         1 KB         2 KB
 Write                                               0 KB         N/A          1 KB         1 KB         1 KB         1 KB         1 KB         1 KB
GPU2   0000:38:00.0 32 Gb/s  512 Gb/s      XGMI
 Read                                                0 KB         1 KB         N/A          2 KB         1 KB         2 KB         0 KB         0 KB
 Write                                               0 KB         1 KB         N/A          1 KB         1 KB         1 KB         1 KB         1 KB
GPU3   0000:5c:00.0 32 Gb/s  512 Gb/s      XGMI
 Read                                                0 KB         0 KB         2 KB         N/A          1 KB         0 KB         0 KB         2 KB
 Write                                               0 KB         1 KB         1 KB         N/A          1 KB         1 KB         1 KB         1 KB
GPU4   0000:9f:00.0 32 Gb/s  512 Gb/s      XGMI
 Read                                                0 KB         1 KB         0 KB         0 KB         N/A          2 KB         0 KB         2 KB
 Write                                               0 KB         1 KB         1 KB         1 KB         N/A          1 KB         1 KB         1 KB
GPU5   0000:af:00.0 32 Gb/s  512 Gb/s      XGMI
 Read                                                0 KB         2 KB         0 KB         0 KB         0 KB         N/A          2 KB         0 KB
 Write                                               0 KB         1 KB         1 KB         1 KB         1 KB         N/A          1 KB         1 KB
GPU6   0000:bf:00.0 32 Gb/s  512 Gb/s      XGMI
 Read                                                0 KB         0 KB         0 KB         0 KB         0 KB         0 KB         N/A          0 KB
 Write                                               0 KB         1 KB         1 KB         1 KB         1 KB         1 KB         N/A          1 KB
GPU7   0000:df:00.0 32 Gb/s  512 Gb/s      XGMI
 Read                                                0 KB         0 KB         0 KB         0 KB         0 KB         0 KB         0 KB         N/A
 Write                                               0 KB         1 KB         1 KB         1 KB         1 KB         1 KB         1 KB         N/A

```

- **Added units of measure to JSON output**.  
We added unit of measure to JSON/CSV `amd-smi metric`, `amd-smi static`, and `amd-smi monitor` commands.

Ex.

```shell
amd-smi metric -p --json
[
    {
        "gpu": 0,
        "power": {
            "socket_power": {
                "value": 10,
                "unit": "W"
            },
            "gfx_voltage": {
                "value": 6,
                "unit": "mV"
            },
            "soc_voltage": {
                "value": 918,
                "unit": "mV"
            },
            "mem_voltage": {
                "value": 1250,
                "unit": "mV"
            },
            "power_management": "ENABLED",
            "throttle_status": "UNTHROTTLED"
        }
    }
]
```

### Changed

- **Topology is now left-aligned with BDF of each device listed individual table's row/coloumns**.  
We provided each device's BDF for every table's row/columns, then left aligned data. We want AMD SMI Tool output to be easy to understand and digest for our users. Having users scroll up to find this information made it difficult to follow, especially for devices which have many devices associated with one ASIC.

```shell
$ amd-smi topology
ACCESS TABLE:
             0000:0c:00.0 0000:22:00.0 0000:38:00.0 0000:5c:00.0 0000:9f:00.0 0000:af:00.0 0000:bf:00.0 0000:df:00.0
0000:0c:00.0 ENABLED      ENABLED      ENABLED      ENABLED      ENABLED      ENABLED      ENABLED      ENABLED
0000:22:00.0 ENABLED      ENABLED      ENABLED      ENABLED      ENABLED      ENABLED      ENABLED      ENABLED
0000:38:00.0 ENABLED      ENABLED      ENABLED      ENABLED      ENABLED      ENABLED      ENABLED      ENABLED
0000:5c:00.0 ENABLED      ENABLED      ENABLED      ENABLED      ENABLED      ENABLED      ENABLED      ENABLED
0000:9f:00.0 ENABLED      ENABLED      ENABLED      ENABLED      ENABLED      ENABLED      ENABLED      ENABLED
0000:af:00.0 ENABLED      ENABLED      ENABLED      ENABLED      ENABLED      ENABLED      ENABLED      ENABLED
0000:bf:00.0 ENABLED      ENABLED      ENABLED      ENABLED      ENABLED      ENABLED      ENABLED      ENABLED
0000:df:00.0 ENABLED      ENABLED      ENABLED      ENABLED      ENABLED      ENABLED      ENABLED      ENABLED

WEIGHT TABLE:
             0000:0c:00.0 0000:22:00.0 0000:38:00.0 0000:5c:00.0 0000:9f:00.0 0000:af:00.0 0000:bf:00.0 0000:df:00.0
0000:0c:00.0 0            15           15           15           15           15           15           15
0000:22:00.0 15           0            15           15           15           15           15           15
0000:38:00.0 15           15           0            15           15           15           15           15
0000:5c:00.0 15           15           15           0            15           15           15           15
0000:9f:00.0 15           15           15           15           0            15           15           15
0000:af:00.0 15           15           15           15           15           0            15           15
0000:bf:00.0 15           15           15           15           15           15           0            15
0000:df:00.0 15           15           15           15           15           15           15           0

HOPS TABLE:
             0000:0c:00.0 0000:22:00.0 0000:38:00.0 0000:5c:00.0 0000:9f:00.0 0000:af:00.0 0000:bf:00.0 0000:df:00.0
0000:0c:00.0 0            1            1            1            1            1            1            1
0000:22:00.0 1            0            1            1            1            1            1            1
0000:38:00.0 1            1            0            1            1            1            1            1
0000:5c:00.0 1            1            1            0            1            1            1            1
0000:9f:00.0 1            1            1            1            0            1            1            1
0000:af:00.0 1            1            1            1            1            0            1            1
0000:bf:00.0 1            1            1            1            1            1            0            1
0000:df:00.0 1            1            1            1            1            1            1            0

LINK TYPE TABLE:
             0000:0c:00.0 0000:22:00.0 0000:38:00.0 0000:5c:00.0 0000:9f:00.0 0000:af:00.0 0000:bf:00.0 0000:df:00.0
0000:0c:00.0 SELF         XGMI         XGMI         XGMI         XGMI         XGMI         XGMI         XGMI
0000:22:00.0 XGMI         SELF         XGMI         XGMI         XGMI         XGMI         XGMI         XGMI
0000:38:00.0 XGMI         XGMI         SELF         XGMI         XGMI         XGMI         XGMI         XGMI
0000:5c:00.0 XGMI         XGMI         XGMI         SELF         XGMI         XGMI         XGMI         XGMI
0000:9f:00.0 XGMI         XGMI         XGMI         XGMI         SELF         XGMI         XGMI         XGMI
0000:af:00.0 XGMI         XGMI         XGMI         XGMI         XGMI         SELF         XGMI         XGMI
0000:bf:00.0 XGMI         XGMI         XGMI         XGMI         XGMI         XGMI         SELF         XGMI
0000:df:00.0 XGMI         XGMI         XGMI         XGMI         XGMI         XGMI         XGMI         SELF

NUMA BW TABLE:
             0000:0c:00.0 0000:22:00.0 0000:38:00.0 0000:5c:00.0 0000:9f:00.0 0000:af:00.0 0000:bf:00.0 0000:df:00.0
0000:0c:00.0 N/A          50000-50000  50000-50000  50000-50000  50000-50000  50000-50000  50000-50000  50000-50000
0000:22:00.0 50000-50000  N/A          50000-50000  50000-50000  50000-50000  50000-50000  50000-50000  50000-50000
0000:38:00.0 50000-50000  50000-50000  N/A          50000-50000  50000-50000  50000-50000  50000-50000  50000-50000
0000:5c:00.0 50000-50000  50000-50000  50000-50000  N/A          50000-50000  50000-50000  50000-50000  50000-50000
0000:9f:00.0 50000-50000  50000-50000  50000-50000  50000-50000  N/A          50000-50000  50000-50000  50000-50000
0000:af:00.0 50000-50000  50000-50000  50000-50000  50000-50000  50000-50000  N/A          50000-50000  50000-50000
0000:bf:00.0 50000-50000  50000-50000  50000-50000  50000-50000  50000-50000  50000-50000  N/A          50000-50000
0000:df:00.0 50000-50000  50000-50000  50000-50000  50000-50000  50000-50000  50000-50000  50000-50000  N/A
```

### Resolved issues

- **Fix for Navi3X/Navi2X/MI100 `amdsmi_get_gpu_pci_bandwidth()` in frequencies_read tests**.  
Devices which do not report (eg. Navi3X/Navi2X/MI100) we have added checks to confirm these devices return AMDSMI_STATUS_NOT_SUPPORTED. Otherwise, tests now display a return string.
- **Fix for devices which have an older pyyaml installed**.  
Platforms which are identified as having an older pyyaml version or pip, we no manually update both pip and pyyaml as needed. This corrects issues identified below. Fix impacts the following CLI commands:
  - `amd-smi list`
  - `amd-smi static`
  - `amd-smi firmware`
  - `amd-smi metric`
  - `amd-smi topology`

```shell
TypeError: dump_all() got an unexpected keyword argument 'sort_keys'
```

- **Fix for crash when user is not a member of video/render groups**.  
AMD SMI now uses same mutex handler for devices as rocm-smi. This helps avoid crashes when DRM/device data is inaccessable to the logged in user.

## amd_smi_lib for ROCm 6.0.0

### Added

- **Integrated the E-SMI (EPYC-SMI) library**.  
You can now query CPU-related information directly through AMD SMI. Metrics include power, energy, performance, and other system details.

- **Added support for gfx942 metrics**.  
You can now query MI300 device metrics to get real-time information. Metrics include power, temperature, energy, and performance.

- **Compute and memory partition support**.  
Users can now view, set, and reset partitions. The topology display can provide a more in-depth look at the device's current configuration.

### Changed

- **GPU index sorting made consistent with other tools**.  
To ensure alignment with other ROCm software tools, GPU index sorting is optimized to use Bus:Device.Function (BDF) rather than the card number.
- **Topology output is now aligned with GPU BDF table**.  
Earlier versions of the topology output were difficult to read since each GPU was displayed linearly.
Now the information is displayed as a table by each GPU's BDF, which closer resembles rocm-smi output.

### Optimized

- Updated to C++17, gtest-1.14, and cmake 3.14

### Resolved issues

- **Fix for driver not initialized**.  
If driver module is not loaded, user retrieve error reponse indicating amdgpu module is not loaded.<|MERGE_RESOLUTION|>--- conflicted
+++ resolved
@@ -299,16 +299,8 @@
 
 - **Added more supported utilization count types to `amdsmi_get_utilization_count()`**.  
 
-<<<<<<< HEAD
-- **Removed `amd-smi metric --ecc` & `amd-smi metric --ecc-blocks` on Guest VMs**.  
-Guest VMs do not support getting current ECC counts from the Host cards.
-
-- **Added `amd-smi static --ras`on Guest VMs**.  
-Guest VMs can view enabled/disabled ras features that are on Host cards.
-=======
 - **Added `amd-smi set -L/--clk-limit ...` command**.  
   Equivalent to rocm-smi's '--extremum' command which sets sclk's or mclk's soft minimum or soft maximum clock frequency.
->>>>>>> 2858e51b
 
 - **Added unittest functionality to test amdsmi API calls in Python**.  
 
@@ -760,15 +752,7 @@
 
 - **Updated CLI error strings to handle empty and invalid GPU/CPU inputs**.  
 
-<<<<<<< HEAD
-- **Fixed Guest VM showing passthrough options**.  
-
-- **Fixed firmware formatting where leading 0s were missing**.  
-
-### Known Issues
-=======
 - **Fixed Guest VM showing passthrough options**.
->>>>>>> 2858e51b
 
 - **Fixed firmware formatting where leading 0s were missing**.
 

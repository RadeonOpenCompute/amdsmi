/*
 * =============================================================================
 * The University of Illinois/NCSA
 * Open Source License (NCSA)
 *
 * Copyright (c) 2017, Advanced Micro Devices, Inc.
 * All rights reserved.
 *
 * Developed by:
 *
 *                 AMD Research and AMD ROC Software Development
 *
 *                 Advanced Micro Devices, Inc.
 *
 *                 www.amd.com
 *
 * Permission is hereby granted, free of charge, to any person obtaining a copy
 * of this software and associated documentation files (the "Software"), to
 * deal with the Software without restriction, including without limitation
 * the rights to use, copy, modify, merge, publish, distribute, sublicense,
 * and/or sell copies of the Software, and to permit persons to whom the
 * Software is furnished to do so, subject to the following conditions:
 *
 *  - Redistributions of source code must retain the above copyright notice,
 *    this list of conditions and the following disclaimers.
 *  - Redistributions in binary form must reproduce the above copyright
 *    notice, this list of conditions and the following disclaimers in
 *    the documentation and/or other materials provided with the distribution.
 *  - Neither the names of <Name of Development Group, Name of Institution>,
 *    nor the names of its contributors may be used to endorse or promote
 *    products derived from this Software without specific prior written
 *    permission.
 *
 * THE SOFTWARE IS PROVIDED "AS IS", WITHOUT WARRANTY OF ANY KIND, EXPRESS OR
 * IMPLIED, INCLUDING BUT NOT LIMITED TO THE WARRANTIES OF MERCHANTABILITY,
 * FITNESS FOR A PARTICULAR PURPOSE AND NONINFRINGEMENT. IN NO EVENT SHALL
 * THE CONTRIBUTORS OR COPYRIGHT HOLDERS BE LIABLE FOR ANY CLAIM, DAMAGES OR
 * OTHER LIABILITY, WHETHER IN AN ACTION OF CONTRACT, TORT OR OTHERWISE,
 * ARISING FROM, OUT OF OR IN CONNECTION WITH THE SOFTWARE OR THE USE OR OTHER
 * DEALINGS WITH THE SOFTWARE.
 *
 */
#ifndef INCLUDE_ROCM_SMI_ROCM_SMI_H_
#define INCLUDE_ROCM_SMI_ROCM_SMI_H_

#ifdef __cplusplus
extern "C" {
#include <cstdint>
#else
#include <stdint.h>
#endif  // __cplusplus

#include <stddef.h>

/** \file rocm_smi.h
 *  Main header file for the ROCm SMI library.
 *  All required function, structure, enum, etc. definitions should be defined
 *  in this file.
 *
 *  @brief The rocm_smi library api is new, and therefore subject to change
 *  either at the ABI or API level. Instead of marking every function prototype as "unstable", we are
 *  instead saying the API is unstable (i.e., changes are possible) while the
 *  major version remains 0. This means that if the API/ABI changes, we will
 *  not increment the major version to 1. Once the ABI stabilizes, we will
 *  increment the major version to 1, and thereafter increment it on all ABI
 *  breaks.
 */

//! Guaranteed maximum possible number of supported frequencies
#define RSMI_MAX_NUM_FREQUENCIES 32

//! Maximum possible value for fan speed. Should be used as the denominator
//! when determining fan speed percentage.
#define RSMI_MAX_FAN_SPEED 255

//! The number of points that make up a voltage-frequency curve definition
#define RSMI_NUM_VOLTAGE_CURVE_POINTS 3

/**
 * @brief Error codes retured by rocm_smi_lib functions
 */
typedef enum {
  RSMI_STATUS_SUCCESS = 0x0,             //!< Operation was successful
  RSMI_STATUS_INVALID_ARGS,              //!< Passed in arguments are not valid
  RSMI_STATUS_NOT_SUPPORTED,             //!< The requested information or
                                         //!< action is not available for the
                                         //!< given input, on the given system
  RSMI_STATUS_FILE_ERROR,                //!< Problem accessing a file. This
                                         //!< may because the operation is not
                                         //!< supported by the Linux kernel
                                         //!< version running on the executing
                                         //!< machine
  RSMI_STATUS_PERMISSION,                //!< Permission denied/EACCESS file
                                         //!< error
  RSMI_STATUS_OUT_OF_RESOURCES,          //!< Unable to acquire memory or other
                                         //!< resource
  RSMI_STATUS_INTERNAL_EXCEPTION,        //!< An internal exception was caught
  RSMI_STATUS_INPUT_OUT_OF_BOUNDS,       //!< The provided input is out of
                                         //!< allowable or safe range
  RSMI_STATUS_INIT_ERROR,                //!< An error occurred when rsmi
                                         //!< initializing internal data
                                         //!< structures
  RSMI_INITIALIZATION_ERROR = RSMI_STATUS_INIT_ERROR,
  RSMI_STATUS_NOT_YET_IMPLEMENTED,       //!< The requested function has not
                                         //!< yet been implemented in the
                                         //!< current system for the current
                                         //!< devices
  RSMI_STATUS_NOT_FOUND,                 //!< An item was searched for but not
                                         //!< found
  RSMI_STATUS_INSUFFICIENT_SIZE,         //!< Not enough resources were
                                         //!< for the operation
  RSMI_STATUS_UNKNOWN_ERROR = 0xFFFFFFFF,  //!< An unknown error occurred
} rsmi_status_t;

/**
 * @brief Initialization flags
<<<<<<< HEAD
 * 
 * Initialization flags may be OR'd together and passed to ::rsmi_init().
 */
=======
 *
 * Initialization flags may be OR'd together and passed to ::rsmi_init().
 */

>>>>>>> 53489c1f
typedef enum {
  RSMI_INIT_FLAG_ALL_GPUS      = 0x1,    //!< Attempt to add all GPUs found
                                         //!< (including non-AMD) to the list
                                         //!< of devices from which SMI
                                         //!< information can be retrieved. By
                                         //!< default, only AMD devices are
                                         //!<  ennumerated by RSMI.
} rsmi_init_flags_t;

/**
 * @brief PowerPlay performance levels
 */
typedef enum {
  RSMI_DEV_PERF_LEVEL_AUTO = 0,       //!< Performance level is "auto"
  RSMI_DEV_PERF_LEVEL_FIRST = RSMI_DEV_PERF_LEVEL_AUTO,

  RSMI_DEV_PERF_LEVEL_LOW,              //!< Keep PowerPlay levels "low",
                                        //!< regardless of workload
  RSMI_DEV_PERF_LEVEL_HIGH,             //!< Keep PowerPlay levels "high",
                                        //!< regardless of workload
  RSMI_DEV_PERF_LEVEL_MANUAL,           //!< Only use values defined by manually
                                        //!< setting the RSMI_CLK_TYPE_SYS speed
  RSMI_DEV_PERF_LEVEL_STABLE_STD,       //!< Stable power state with profiling
                                        //!< clocks
  RSMI_DEV_PERF_LEVEL_STABLE_PEAK,      //!< Stable power state with peak clocks
  RSMI_DEV_PERF_LEVEL_STABLE_MIN_MCLK,  //!< Stable power state with minimum
                                        //!< memory clock
  RSMI_DEV_PERF_LEVEL_STABLE_MIN_SCLK,  //!< Stable power state with minimum
                                        //!< system clock

  RSMI_DEV_PERF_LEVEL_LAST = RSMI_DEV_PERF_LEVEL_STABLE_MIN_SCLK,

  RSMI_DEV_PERF_LEVEL_UNKNOWN = 0x100   //!< Unknown performance level
} rsmi_dev_perf_level_t;
/// \cond Ignore in docs.
typedef rsmi_dev_perf_level_t rsmi_dev_perf_level;
/// \endcond
/**
 * @brief Available clock types.
 */

/**
 * @brief Software components
 */
typedef enum {
  RSMI_SW_COMP_FIRST = 0x0,

  RSMI_SW_COMP_DRIVER = RSMI_SW_COMP_FIRST,    //!< Driver

  RSMI_SW_COMP_LAST = RSMI_SW_COMP_DRIVER
} rsmi_sw_component_t;

/**
 * Clock types
 */
typedef enum {
  RSMI_CLK_TYPE_SYS = 0x0,            //!< System clock
  RSMI_CLK_TYPE_FIRST = RSMI_CLK_TYPE_SYS,
  RSMI_CLK_TYPE_DF,                   //!< Data Fabric clock (for ASICs
                                      //!< running on a separate clock)
  RSMI_CLK_TYPE_DCEF,                 //!< Display Controller Engine clock
  RSMI_CLK_TYPE_SOC,                  //!< SOC clock
  RSMI_CLK_TYPE_MEM,                  //!< Memory clock

  // Add new clocks to the end (not in the middle) and update
  // RSMI_CLK_TYPE_LAST
  RSMI_CLK_TYPE_LAST = RSMI_CLK_TYPE_MEM,
  RSMI_CLK_INVALID = 0xFFFFFFFF
} rsmi_clk_type_t;
/// \cond Ignore in docs.
typedef rsmi_clk_type_t rsmi_clk_type;
/// \endcond

/**
 * @brief Temperature Metrics.  This enum is used to identify various
 * temperature metrics. Corresponding values will be in millidegress
 * Celcius.
 */
typedef enum {
  RSMI_TEMP_CURRENT = 0x0,   //!< Temperature current value.
  RSMI_TEMP_FIRST = RSMI_TEMP_CURRENT,

  RSMI_TEMP_MAX,             //!< Temperature max value.
  RSMI_TEMP_MIN,             //!< Temperature min value.
  RSMI_TEMP_MAX_HYST,        //!< Temperature hysteresis value for max limit.
                             //!< (This is an absolute temperature, not a
                             //!< delta).
  RSMI_TEMP_MIN_HYST,        //!< Temperature hysteresis value for min limit.
                             //!< (This is an absolute temperature,
                             //!<  not a delta).
  RSMI_TEMP_CRITICAL,        //!< Temperature critical max value, typically
                             //!<  greater than corresponding temp_max values.
  RSMI_TEMP_CRITICAL_HYST,   //!< Temperature hysteresis value for critical
                             //!<  limit. (This is an absolute temperature,
                             //!<  not a delta).
  RSMI_TEMP_EMERGENCY,       //!< Temperature emergency max value, for chips
                             //!<  supporting more than two upper temperature
                             //!<  limits. Must be equal or greater than
                             //!<  corresponding temp_crit values.
  RSMI_TEMP_EMERGENCY_HYST,  //!< Temperature hysteresis value for emergency
                             //!<  limit. (This is an absolute temperature,
                             //!<  not a delta).
  RSMI_TEMP_CRIT_MIN,        //!< Temperature critical min value, typically
                             //!<  lower than corresponding temperature
                             //!<  minimum values.
  RSMI_TEMP_CRIT_MIN_HYST,   //!< Temperature hysteresis value for critical
                             //!< minimum limit. (This is an absolute
                             //!< temperature, not a delta).
  RSMI_TEMP_OFFSET,          //!< Temperature offset which is added to the
                             //!  temperature reading by the chip.
  RSMI_TEMP_LOWEST,          //!< Historical minimum temperature.
  RSMI_TEMP_HIGHEST,         //!< Historical maximum temperature.

  RSMI_TEMP_LAST = RSMI_TEMP_HIGHEST
} rsmi_temperature_metric_t;
/// \cond Ignore in docs.
typedef rsmi_temperature_metric_t rsmi_temperature_metric;
/// \endcond

/**
 * @brief Pre-set Profile Selections. These bitmasks can be AND'd with the
 * ::rsmi_power_profile_status_t.available_profiles returned from
 * ::rsmi_dev_power_profile_presets_get() to determine which power profiles
 * are supported by the system.
 */
typedef enum {
  RSMI_PWR_PROF_PRST_CUSTOM_MASK = 0x1,        //!< Custom Power Profile
  RSMI_PWR_PROF_PRST_VIDEO_MASK = 0x2,         //!< Video Power Profile
  RSMI_PWR_PROF_PRST_POWER_SAVING_MASK = 0x4,  //!< Power Saving Profile
  RSMI_PWR_PROF_PRST_COMPUTE_MASK = 0x8,       //!< Compute Saving Profile
  RSMI_PWR_PROF_PRST_VR_MASK = 0x10,           //!< VR Power Profile

  //!< 3D Full Screen Power Profile
  RSMI_PWR_PROF_PRST_3D_FULL_SCR_MASK = 0x20,
  RSMI_PWR_PROF_PRST_BOOTUP_DEFAULT = 0x40,    //!< Default Boot Up Profile
  RSMI_PWR_PROF_PRST_LAST = RSMI_PWR_PROF_PRST_BOOTUP_DEFAULT,

  //!< Invalid power profile
  RSMI_PWR_PROF_PRST_INVALID = 0xFFFFFFFFFFFFFFFF
} rsmi_power_profile_preset_masks_t;
/// \cond Ignore in docs.
typedef rsmi_power_profile_preset_masks_t rsmi_power_profile_preset_masks;
/// \endcond

/**
 * @brief This enum is used to identify different GPU blocks.
 */
typedef enum {
  RSMI_GPU_BLOCK_INVALID =   0x0000000000000000,  //!< Used to indicate an
                                                  //!< invalid block
  RSMI_GPU_BLOCK_FIRST =     0x0000000000000001,

  RSMI_GPU_BLOCK_UMC = RSMI_GPU_BLOCK_FIRST,      //!< UMC block
  RSMI_GPU_BLOCK_SDMA =      0x0000000000000002,  //!< SDMA block
  RSMI_GPU_BLOCK_GFX =       0x0000000000000004,  //!< GFX block

  // New enum elements will be added as support is added for other blocks

  RSMI_GPU_BLOCK_LAST = RSMI_GPU_BLOCK_GFX,       //!< The highest bit position
                                                  //!< for supported blocks
  RSMI_GPU_BLOCK_RESERVED =  0x8000000000000000
} rsmi_gpu_block_t;
/// \cond Ignore in docs.
typedef rsmi_gpu_block_t rsmi_gpu_block;
/// \endcond

/**
 * @brief The current ECC state
 */
typedef enum {
  RSMI_RAS_ERR_STATE_NONE = 0,   //!< No current errors
  RSMI_RAS_ERR_STATE_DISABLED,   //!< ECC is disabled
  RSMI_RAS_ERR_STATE_PARITY,     //!< ECC errors present, but type unknown
  RSMI_RAS_ERR_STATE_SING_C,     //!< Single correctable error
  RSMI_RAS_ERR_STATE_MULT_UC,    //!< Multiple uncorrectable errors
  RSMI_RAS_ERR_STATE_POISON,     //!< Firmware detected error and isolated
                                 //!< page. Treat as uncorrectable.

  RSMI_RAS_ERR_STATE_LAST = RSMI_RAS_ERR_STATE_POISON,
  RSMI_RAS_ERR_STATE_INVALID = 0xFFFFFFFF
} rsmi_ras_err_state_t;

/**
 * @brief Types of memory
 */
typedef enum {
  RSMI_MEM_TYPE_FIRST = 0,

  RSMI_MEM_TYPE_VRAM = RSMI_MEM_TYPE_FIRST,  //!< VRAM memory
  RSMI_MEM_TYPE_VIS_VRAM,                    //!< VRAM memory that is visible
  RSMI_MEM_TYPE_GTT,                         //!< GTT memory

  RSMI_MEM_TYPE_LAST = RSMI_MEM_TYPE_GTT
} rsmi_memory_type_t;

/**
 * @brief This values of this enum are used as frequency identifiers.
 */
typedef enum {
  RSMI_FREQ_IND_MIN = 0,  //!< Index used for the minimum frequency value
  RSMI_FREQ_IND_MAX = 1,  //!< Index used for the maximum frequency value
  RSMI_FREQ_IND_INVALID = 0xFFFFFFFF  //!< An invalid frequency index
} rsmi_freq_ind_t;
/// \cond Ignore in docs.
typedef rsmi_freq_ind_t rsmi_freq_ind;
/// \endcond

/**
 * @brief Bitfield used in various RSMI calls
 */
typedef uint64_t rsmi_bit_field_t;
/// \cond Ignore in docs.
typedef rsmi_bit_field_t rsmi_bit_field;
/// \endcond

/**
 * @brief Number of possible power profiles that a system could support
 */
#define RSMI_MAX_NUM_POWER_PROFILES (sizeof(rsmi_bit_field_t) * 8)

/**
 * @brief This structure contains information about which power profiles are
 * supported by the system for a given device, and which power profile is
 * currently active.
 */
typedef struct {
    /**
    * Which profiles are supported by this system
    */
    rsmi_bit_field_t available_profiles;

    /**
    * Which power profile is currently active
    */
    rsmi_power_profile_preset_masks_t current;

    /**
    * How many power profiles are available
    */
    uint32_t num_profiles;
} rsmi_power_profile_status_t;
/// \cond Ignore in docs.
typedef rsmi_power_profile_status_t rsmi_power_profile_status;
/// \endcond

/**
 * @brief This structure holds information about clock frequencies.
 */
typedef struct {
    /**
     * The number of supported frequencies
     */
    uint32_t num_supported;

    /**
     * The current frequency index
     */
    uint32_t current;

    /**
     * List of frequencies.
     * Only the first num_supported frequencies are valid.
     */
    uint64_t frequency[RSMI_MAX_NUM_FREQUENCIES];
} rsmi_frequencies_t;
/// \cond Ignore in docs.
typedef rsmi_frequencies_t rsmi_frequencies;
/// \endcond

/**
 * @brief This structure holds information about the possible PCIe
 * bandwidths. Specifically, the possible transfer rates and their
 * associated numbers of lanes are stored here.
 */
typedef struct {
    /**
     * Transfer rates (T/s) that are possible
     */
    rsmi_frequencies_t transfer_rate;

    /**
     * List of lanes for corresponding transfer rate.
     * Only the first num_supported bandwidths are valid.
     */
    uint32_t lanes[RSMI_MAX_NUM_FREQUENCIES];
} rsmi_pcie_bandwidth_t;

/// \cond Ignore in docs.
typedef rsmi_pcie_bandwidth_t rsmi_pcie_bandwidth;
/// \endcond

/**
 * @brief This structure holds version information.
 */
typedef struct {
    uint32_t major;     //!< Major version
    uint32_t minor;     //!< Minor version
    uint32_t patch;     //!< Patch, build  or stepping version
    const char *build;  //!< Build string
} rsmi_version_t;
/// \cond Ignore in docs.
typedef rsmi_version_t rsmi_version;
/// \endcond
/**
 * @brief This structure represents a range (e.g., frequencies or voltages).
 */
typedef struct {
    uint64_t lower_bound;      //!< Lower bound of range
    uint64_t upper_bound;      //!< Upper bound of range
} rsmi_range_t;
/// \cond Ignore in docs.
typedef rsmi_range_t rsmi_range;
/// \endcond

/**
 * @brief This structure represents a point on the frequency-voltage plane.
 */
typedef struct {
    uint64_t frequency;      //!< Frequency coordinate (in Hz)
    uint64_t voltage;        //!< Voltage coordinate (in mV)
} rsmi_od_vddc_point_t;
/// \cond Ignore in docs.
typedef rsmi_od_vddc_point_t rsmi_od_vddc_point;
/// \endcond

/**
 * @brief This structure holds 2 ::rsmi_range_t's, one for frequency and one for
 * voltage. These 2 ranges indicate the range of possible values for the
 * corresponding ::rsmi_od_vddc_point_t.
 */
typedef struct {
    rsmi_range_t freq_range;  //!< The frequency range for this VDDC Curve point
    rsmi_range_t volt_range;  //!< The voltage range for this VDDC Curve point
} rsmi_freq_volt_region_t;
/// \cond Ignore in docs.
typedef rsmi_freq_volt_region_t rsmi_freq_volt_region;
/// \endcond

/**
 * ::RSMI_NUM_VOLTAGE_CURVE_POINTS number of ::rsmi_od_vddc_point_t's
 */
typedef struct {
    /**
     * Array of ::RSMI_NUM_VOLTAGE_CURVE_POINTS ::rsmi_od_vddc_point_t's that
     * make up the voltage frequency curve points.
     */
    rsmi_od_vddc_point_t vc_points[RSMI_NUM_VOLTAGE_CURVE_POINTS];
} rsmi_od_volt_curve_t;
/// \cond Ignore in docs.
typedef rsmi_od_volt_curve_t rsmi_od_volt_curve;
/// \endcond

/**
 * @brief This structure holds the frequency-voltage values for a device.
 */
typedef struct {
  rsmi_range_t curr_sclk_range;          //!< The current SCLK frequency range
  rsmi_range_t curr_mclk_range;          //!< The current MCLK frequency range;
                                         //!< (upper bound only)
  rsmi_range_t sclk_freq_limits;         //!< The range possible of SCLK values
  rsmi_range_t mclk_freq_limits;         //!< The range possible of MCLK values

  /**
   * @brief The current voltage curve
   */
  rsmi_od_volt_curve_t curve;
  uint32_t num_regions;                //!< The number of voltage curve regions
} rsmi_od_volt_freq_data_t;
/// \cond Ignore in docs.
typedef rsmi_od_volt_freq_data_t rsmi_od_volt_freq_data;
/// \endcond

/**
 * @brief This structure holds error counts.
 */
typedef struct {
    uint64_t correctable_err;            //!< Accumulated correctable errors
    uint64_t uncorrectable_err;          //!< Accumulated uncorrectable errors
} rsmi_error_count_t;

/*****************************************************************************/
/** @defgroup InitShutAdmin Initialization and Shutdown
 *  These functions are used for initialization of ROCm SMI and clean up when
 *  done.
 *  @{
 */
/**
 *  @brief Initialize ROCm SMI.
 *
 *  @details When called, this initializes internal data structures,
 *  including those corresponding to sources of information that SMI provides.
 *
 *  @param[in] init_flags Bit flags that tell SMI how to initialze. Values of
 *  ::rsmi_init_flags_t may be OR'd together and passed through @p init_flags
 *  to modify how RSMI initializes.
 *
 *  @retval ::RSMI_STATUS_SUCCESS is returned upon successful call.
 */
rsmi_status_t rsmi_init(uint64_t init_flags);

/**
 *  @brief Shutdown ROCm SMI.
 *
 *  @details Do any necessary clean up.
 */
rsmi_status_t rsmi_shut_down(void);

/** @} */  // end of InitShut

/*****************************************************************************/
/** @defgroup IDQuer Identifier Queries
 *  These functions provide identification information.
 *  @{
 */
/**
 *  @brief Get the number of devices that have monitor information.
 *
 *  @details The number of devices which have monitors is returned. Monitors
 *  are referenced by the index which can be between 0 and @p num_devices - 1.
 *
 *  @param[inout] num_devices Caller provided pointer to uint32_t. Upon
 *  successful call, the value num_devices will contain the number of monitor
 *  devices.
 *
 *  @retval ::RSMI_STATUS_SUCCESS is returned upon successful call.
 */
rsmi_status_t rsmi_num_monitor_devices(uint32_t *num_devices);

/**
 *  @brief Get the device id associated with the device with provided device
 *  index.
 *
 *  @details Given a device index @p dv_ind and a pointer to a uint32_t @p id,
 *  this function will write the device id value to the uint64_t pointed to by
 *  @p id. This ID is an identification of the type of device, so calling this
 *  function for different devices will give the same value if they are kind
 *  of device. Consequently, this function should not be used to distinguish
 *  one device from another. rsmi_dev_pci_id_get() should be used to get a
 *  unique identifier.
 *
 *  @param[in] dv_ind a device index
 *
 *  @param[inout] id a pointer to uint64_t to which the device id will be
 *  written
 *
 *  @retval ::RSMI_STATUS_SUCCESS is returned upon successful call.
 *
 */
rsmi_status_t rsmi_dev_id_get(uint32_t dv_ind, uint16_t *id);

/**
 *  @brief Get the device vendor id associated with the device with provided
 *  device index.
 *
 *  @details Given a device index @p dv_ind and a pointer to a uint32_t @p id,
 *  this function will write the device vendor id value to the uint64_t pointed
 *  to by @p id.
 *
 *  @param[in] dv_ind a device index
 *
 *  @param[inout] id a pointer to uint64_t to which the device vendor id will
 *  be written
 *
 *  @retval ::RSMI_STATUS_SUCCESS is returned upon successful call.
 *
 */
rsmi_status_t rsmi_dev_vendor_id_get(uint32_t dv_ind, uint16_t *id);

/**
 *  @brief Get the name string of a gpu device.
 *
 *  @details Given a device index @p dv_ind, a pointer to a caller provided
 *  char buffer @p name, and a length of this buffer @p len, this function
 *  will write the name of the device (up to @p len characters) to the buffer
 *  @p name.
 *
 *  @param[in] dv_ind a device index
 *
 *  @param[inout] name a pointer to a caller provided char buffer to which the
 *  name will be written
 *
 *  @param[in] len the length of the caller provided buffer @p name.
 *
 *  @retval ::RSMI_STATUS_SUCCESS is returned upon successful call.
 *  @retval ::RSMI_STATUS_INSUFFICIENT_SIZE is returned if @p len bytes is not
 *  large enough to hold the entire name. In this case, only @p len bytes will
 *  be written.
 *
 */
rsmi_status_t rsmi_dev_name_get(uint32_t dv_ind, char *name, size_t len);

/**
 *  @brief Get the name string for a give vendor ID
 *
 *  @details Given vendor ID @p id, a pointer to a caller provided char buffer
 *  @p name, and a length of this buffer @p len, this function will write the
 *  name of the vendor (up to @p len characters) buffer @p name. The @p id may
 *  be a device vendor or subsystem vendor ID.
 *
 *  @param[in] id a vendor ID
 *
 *  @param[inout] name a pointer to a caller provided char buffer to which the
 *  name will be written
 *
 *  @param[in] len the length of the caller provided buffer @p name.
 *
 *  @retval ::RSMI_STATUS_SUCCESS is returned upon successful call.
 *  @retval ::RSMI_STATUS_INSUFFICIENT_SIZE is returned if @p len bytes is not
 *  large enough to hold the entire name. In this case, only @p len bytes will
 *  be written.
 *
 */
rsmi_status_t rsmi_dev_vendor_name_get(uint32_t id, char *name, size_t len);

/**
 *  @brief Get the subsystem device id associated with the device with
 *  provided device index.
 *
 *  @details Given a device index @p dv_ind and a pointer to a uint32_t @p id,
 *  this function will write the subsystem device id value to the uint64_t
 *  pointed to by @p id.
 *
 *  @param[in] dv_ind a device index
 *
 *  @param[inout] id a pointer to uint64_t to which the subsystem device id
 *  will be written
 *
 *  @retval ::RSMI_STATUS_SUCCESS is returned upon successful call.
 *
 */
rsmi_status_t rsmi_dev_subsystem_id_get(uint32_t dv_ind, uint16_t *id);

/**
 *  @brief Get the name string for the device subsytem
 *
 *  @details Given a device index @p dv_ind, a pointer to a caller provided
 *  char buffer @p name, and a length of this buffer @p len, this function
 *  will write the name of the device subsystem (up to @p len characters)
 *  to the buffer @p name.
 *
 *  @param[in] dv_ind a device index
 *
 *  @param[inout] name a pointer to a caller provided char buffer to which the
 *  name will be written
 *
 *  @param[in] len the length of the caller provided buffer @p name.
 *
 *  @retval ::RSMI_STATUS_SUCCESS is returned upon successful call.
 *  @retval ::RSMI_STATUS_INSUFFICIENT_SIZE is returned if @p len bytes is not
 *  large enough to hold the entire name. In this case, only @p len bytes will
 *  be written.
 *
 */
rsmi_status_t
rsmi_dev_subsystem_name_get(uint32_t dv_ind, char *name, size_t len);

/**
 *  @brief Get the device subsystem vendor id associated with the device with
 *  provided device index.
 *
 *  @details Given a device index @p dv_ind and a pointer to a uint32_t @p id,
 *  this function will write the device subsystem vendor id value to the
 *  uint64_t pointed to by @p id.
 *
 *  @param[in] dv_ind a device index
 *
 *  @param[inout] id a pointer to uint64_t to which the device subsystem vendor
 *  id will be written
 *
 *  @retval ::RSMI_STATUS_SUCCESS is returned upon successful call.
 *
 */
rsmi_status_t rsmi_dev_subsystem_vendor_id_get(uint32_t dv_ind, uint16_t *id);

/** @} */  // end of IDQuer

/*****************************************************************************/
/** @defgroup PCIeQuer PCIe Queries
 *  These functions provide information about PCIe.
 *  @{
 */
/**
 *  @brief Get the list of possible PCIe bandwidths that are available.
 *
 *  @details Given a device index @p dv_ind and a pointer to a to an
 *  ::rsmi_pcie_bandwidth_t structure @p bandwidth, this function will fill in
 *  @p bandwidth with the possible T/s values and associated number of lanes,
 *  and indication of the current selection.
 *
 *  @param[in] dv_ind a device index
 *
 *  @param[inout] bandwidth a pointer to a caller provided
 *  ::rsmi_pcie_bandwidth_t structure to which the frequency information will be
 *  written
 *
 *  @retval ::RSMI_STATUS_SUCCESS is returned upon successful call.
 *
 */
rsmi_status_t
rsmi_dev_pci_bandwidth_get(uint32_t dv_ind, rsmi_pcie_bandwidth_t *bandwidth);

/**
 *  @brief Get the unique PCI device identifier associated for a device
 *
 *  @details Give a device index @p dv_ind and a pointer to a uint64_t @p
 *  bdfid, this function will write the Bus/Device/Function PCI identifier
 *  (BDFID) associated with device @p dv_ind to the value pointed to by
 *  @p bdfid.
 *
 *  @param[in] dv_ind a device index
 *
 *  @param[inout] bdfid a pointer to uint64_t to which the device bdfid value
 *  will be written
 *
 *  @retval ::RSMI_STATUS_SUCCESS is returned upon successful call.

 */
rsmi_status_t rsmi_dev_pci_id_get(uint32_t dv_ind, uint64_t *bdfid);

/**
 *  @brief Get PCIe traffic information
 *
 *  @details Give a device index @p dv_ind and pointers to a uint64_t's, @p
 *  sent, @p received and @p max_pkt_sz, this function will write the number
 *  of bytes sent and received in 1 second to @p sent and @p received,
 *  respectively. The maximum possible packet size will be written to
 *  @p max_pkt_sz.
 *
 *  @param[in] dv_ind a device index
 *
 *  @param[inout] sent a pointer to uint64_t to which the number of bytes sent
 *  will be written in 1 second. If pointer is NULL, it will be ignored.
 *
 *  @param[inout] received a pointer to uint64_t to which the number of bytes
 *  received will be written. If pointer is NULL, it will be ignored.
 *
 *  @param[inout] max_pkt_sz a pointer to uint64_t to which the maximum packet
 *  size will be written. If pointer is NULL, it will be ignored.
 *
 *  @retval ::RSMI_STATUS_SUCCESS is returned upon successful call.
 */
rsmi_status_t rsmi_dev_pci_throughput_get(uint32_t dv_ind, uint64_t *sent,
                                    uint64_t *received, uint64_t *max_pkt_sz);

/**
 *  @brief Get PCIe replay counter
 *
 *  @details Given a device index @p dv_ind and a pointer to a uint64_t @p
 *  counter, this function will write the sum of the number of NAK's received
 *  by the GPU and the NAK's generated by the GPU to memory pointed to by @p
 *  counter.
 *
 *  @param[in] dv_ind a device index
 *
 *  @param[inout] counter a pointer to uint64_t to which the sum of the NAK's
 *  received and generated by the GPU is written
 *
 *  @retval ::RSMI_STATUS_SUCCESS is returned upon successful call.
 */
rsmi_status_t rsmi_dev_pci_replay_counter_get(uint32_t dv_ind,
                                                           uint64_t *counter);

/** @} */  // end of PCIeQuer
/*****************************************************************************/
/** @defgroup PCIeCont PCIe Control
 *  These functions provide some control over PCIe.
 *  @{
 */

/**
 *  @brief Control the set of allowed PCIe bandwidths that can be used.
 *
 *  @details Given a device index @p dv_ind and a 64 bit bitmask @p bw_bitmask,
 *  this function will limit the set of allowable bandwidths. If a bit in @p
 *  bw_bitmask has a value of 1, then the frequency (as ordered in an
 *  ::rsmi_frequencies_t returned by ::rsmi_dev_gpu_clk_freq_get()) corresponding
 *  to that bit index will be allowed.
 *
 *  This function will change the performance level to
 *  ::RSMI_DEV_PERF_LEVEL_MANUAL in order to modify the set of allowable
 *  band_widths. Caller will need to set to ::RSMI_DEV_PERF_LEVEL_AUTO in order
 *  to get back to default state.
 *
 *  All bits with indices greater than or equal to the value of the
 *  ::rsmi_frequencies_t::num_supported field of ::rsmi_pcie_bandwidth_t will be
 *  ignored.
 *
 *  @param[in] dv_ind a device index
 *
 *  @param[in] bw_bitmask A bitmask indicating the indices of the
 *  bandwidths that are to be enabled (1) and disabled (0). Only the lowest
 *  ::rsmi_frequencies_t::num_supported (of ::rsmi_pcie_bandwidth_t) bits of
 *  this mask are relevant.
 */
rsmi_status_t rsmi_dev_pci_bandwidth_set(uint32_t dv_ind, uint64_t bw_bitmask);

/** @} */  // end of PCIeCont

/*****************************************************************************/
/** @defgroup PowerQuer Power Queries
 *  These functions provide information about power usage.
 *  @{
 */
/**
 *  @brief Get the average power consumption of the device with provided
 *  device index.
 *
 *  @details Given a device index @p dv_ind and a pointer to a uint64_t
 *  @p power, this function will write the current average power consumption to
 *  the uint64_t in microwatts pointed to by @p power. This function requires
 *  root privilege.
 *
 *  @param[in] dv_ind a device index
 *
 *  @param[in] sensor_ind a 0-based sensor index. Normally, this will be 0.
 *  If a device has more than one sensor, it could be greater than 0.
 *
 *  @param[inout] power a pointer to uint64_t to which the average power
 *  consumption will be written
 *
 *  @retval ::RSMI_STATUS_SUCCESS is returned upon successful call.
 *
 */
rsmi_status_t
rsmi_dev_power_ave_get(uint32_t dv_ind, uint32_t sensor_ind, uint64_t *power);

/**
 *  @brief Get the cap on power which, when reached, causes the system to take
 *  action to reduce power.
 *
 *  @details When power use rises above the value @p power, the system will
 *  take action to reduce power use. The power level returned through
 *  @p power will be in microWatts.
 *
 *  @param[in] dv_ind a device index
 *
 *  @param[in] sensor_ind a 0-based sensor index. Normally, this will be 0.
 *  If a device has more than one sensor, it could be greater than 0.
 *
 *  @param[inout] cap a pointer to a uint64_t that indicates the power cap,
 *  in microwatts
 *
 *  @retval ::RSMI_STATUS_SUCCESS is returned upon successful call.
 *
 */
rsmi_status_t
rsmi_dev_power_cap_get(uint32_t dv_ind, uint32_t sensor_ind, uint64_t *cap);

/**
 *  @brief Get the range of valid values for the power cap
 *
 *  @details This function will return the maximum possible valid power cap
 *  @p max and the minimum possible valid power cap @p min
 *
 *  @param[in] dv_ind a device index
 *
 *  @param[in] sensor_ind a 0-based sensor index. Normally, this will be 0.
 *  If a device has more than one sensor, it could be greater than 0.
 *
 *  @param[inout] max a pointer to a uint64_t that indicates the maximum
 *  possible power cap, in microwatts
 *
 *  @param[inout] min a pointer to a uint64_t that indicates the minimum
 *  possible power cap, in microwatts
 *
 *  @retval ::RSMI_STATUS_SUCCESS is returned upon successful call.
 *
 */
rsmi_status_t
rsmi_dev_power_cap_range_get(uint32_t dv_ind, uint32_t sensor_ind,
                                                uint64_t *max, uint64_t *min);

/** @} */  // end of PowerQuer

/*****************************************************************************/
/** @defgroup PowerCont Power Control
 *  These functions provide ways to control power usage.
 *  @{
 */
/**
 *  @brief Set the power cap value
 *
 *  @details This function will set the power cap to the provided value @p cap.
 *  @p cap must be between the minimum and maximum power cap values set by the
 *  system, which can be obtained from ::rsmi_dev_power_cap_range_get.
 *
 *  @param[in] dv_ind a device index
 *
 *  @param[in] sensor_ind a 0-based sensor index. Normally, this will be 0.
 *  If a device has more than one sensor, it could be greater than 0.
 *
 *  @param[inout] cap a uint64_t that indicates the desired power cap, in
 *  microwatts
 *
 *  @retval ::RSMI_STATUS_SUCCESS is returned upon successful call.
 *
 */
rsmi_status_t
rsmi_dev_power_cap_set(uint32_t dv_ind, uint32_t sensor_ind, uint64_t cap);

/**
 * @brief Set the power profile
 *
 * @details Given a device index @p dv_ind, a sensor index sensor_ind, and a
 * @p profile, this function will attempt to set the current profile to the
 * provided profile. The provided profile must be one of the currently
 * supported profiles, as indicated by a call to
 * ::rsmi_dev_power_profile_presets_get()
 *
 * @param[in] dv_ind a device index
 *
 * @param[in] sensor_ind a 0-based sensor index. Normally, this will be 0.
 * If a device has more than one sensor, it could be greater than 0.
 *
 * @param[in] profile a ::rsmi_power_profile_preset_masks_t that hold the mask
 * of the desired new power profile
 *
 * @retval ::RSMI_STATUS_SUCCESS is returned upon successful call.
 *
 */
rsmi_status_t
rsmi_dev_power_profile_set(uint32_t dv_ind, uint32_t sensor_ind,
                                   rsmi_power_profile_preset_masks_t profile);
/** @} */  // end of PowerCont
/*****************************************************************************/



/*****************************************************************************/
/** @defgroup MemQuer Memory Queries
 *  These functions provide information about memory systems.
 *  @{
 */

/**
 *  @brief Get the total amount of memory that exists
 *
 *  @details Given a device index @p dv_ind, a type of memory @p mem_type, and
 *  a pointer to a uint64_t @p total, this function will write the total amount
 *  of @p mem_type memory that exists to the location pointed to by @p total.
 *
 *  @param[in] dv_ind a device index
 *
 *  @param[in] mem_type The type of memory for which the total amount will be
 *  found
 *
 *  @param[inout] total a pointer to uint64_t to which the total amount of
 *  memory will be written
 *
 *  @retval ::RSMI_STATUS_SUCCESS is returned upon successful call.
 *
 */
rsmi_status_t
rsmi_dev_memory_total_get(uint32_t dv_ind, rsmi_memory_type_t mem_type,
                                                             uint64_t *total);

/**
 *  @brief Get the current memory usage
 *
 *  @details Given a device index @p dv_ind, a type of memory @p mem_type, and
 *  a pointer to a uint64_t @p usage, this function will write the amount of
 *  @p mem_type memory that that is currently being used to the location
 *  pointed to by @p total.
 *
 *  @param[in] dv_ind a device index
 *
 *  @param[in] mem_type The type of memory for which the amount being used will
 *  be found
 *
 *  @param[inout] used a pointer to uint64_t to which the amount of memory
 *  currently being used will be written
 *
 *  @retval ::RSMI_STATUS_SUCCESS is returned upon successful call.
 *
 */
rsmi_status_t
rsmi_dev_memory_usage_get(uint32_t dv_ind, rsmi_memory_type_t mem_type,
                                                              uint64_t *used);

/** @} */  // end of MemQuer

/** @defgroup PhysQuer Physical State Queries
 *  These functions provide information about the physical characteristics of
 *  the device.
 *  @{
 */
/**
 *  @brief Get the fan speed in RPMs of the device with the specified device
 *  index and 0-based sensor index.
 *
 *  @details Given a device index @p dv_ind and a pointer to a uint32_t
 *  @p speed, this function will write the current fan speed in RPMs to the
 *  uint32_t pointed to by @p speed
 *
 *  @param[in] dv_ind a device index
 *
 *  @param[in] sensor_ind a 0-based sensor index. Normally, this will be 0.
 *  If a device has more than one sensor, it could be greater than 0.
 *
 *  @param[inout] speed a pointer to uint32_t to which the speed will be
 *  written
 *
 *  @retval ::RSMI_STATUS_SUCCESS is returned upon successful call.
 *
 */
rsmi_status_t rsmi_dev_fan_rpms_get(uint32_t dv_ind, uint32_t sensor_ind,
                                                              int64_t *speed);

/**
 * @brief Get the fan speed for the specified device in RPMs.
 *
 * @details Given a device index @p dv_ind
 * this function will get the fan speed.
 *
 * @param[in] dv_ind a device index
 *
 * @details Given a device index @p dv_ind and a pointer to a uint32_t
 * @p speed, this function will write the current fan speed (a value
 * between 0 and 255) to the uint32_t pointed to by @p speed
 *
 * @param[in] dv_ind a device index
 *
 * @param[in] sensor_ind a 0-based sensor index. Normally, this will be 0.
 * If a device has more than one sensor, it could be greater than 0.
 *
 * @param[inout] speed a pointer to uint32_t to which the speed will be
 * written
 *
 * @retval ::RSMI_STATUS_SUCCESS is returned upon successful call.
 *
 */
rsmi_status_t rsmi_dev_fan_speed_get(uint32_t dv_ind,
                                        uint32_t sensor_ind, int64_t *speed);

/**
 *  @brief Get the max. fan speed of the device with provided device index.
 *
 *  @details Given a device index @p dv_ind and a pointer to a uint32_t
 *  @p max_speed, this function will write the maximum fan speed possible to
 *  the uint32_t pointed to by @p max_speed
 *
 *  @param[in] dv_ind a device index
 *
 *  @param[in] sensor_ind a 0-based sensor index. Normally, this will be 0.
 *  If a device has more than one sensor, it could be greater than 0.
 *
 *  @param[inout] max_speed a pointer to uint32_t to which the maximum speed
 *  will be written
 *
 *  @retval ::RSMI_STATUS_SUCCESS is returned upon successful call.
 *
 */
rsmi_status_t rsmi_dev_fan_speed_max_get(uint32_t dv_ind,
                                    uint32_t sensor_ind, uint64_t *max_speed);

/**
 *  @brief Get the temperature metric value for the specified metric, from the
 *  specified temperature sensor on the specified device.
 *
 *  @details Given a device index @p dv_ind, a 0-based sensor index
 *  @p sensor_ind, a ::rsmi_temperature_metric_t @p metric and a pointer to an
 *  int64_t @p temperature, this function will write the value of the metric
 *  indicated by @p metric to the memory location @p temperature.
 *
 *  @param[in] dv_ind a device index
 *
 *  @param[in] sensor_ind a 0-based sensor index. Normally, this will be 0.
 *  If a device has more than one sensor, it could be greater than 0.
 *
 *  @param[in] metric enum indicated which temperature value should be
 *  retrieved
 *
 *  @param[inout] temperature a pointer to int64_t to which the temperature
 *  will be written, in millidegrees Celcius.
 *
 *  @retval ::RSMI_STATUS_SUCCESS is returned upon successful call.
 *
 */
rsmi_status_t rsmi_dev_temp_metric_get(uint32_t dv_ind, uint32_t sensor_ind,
                      rsmi_temperature_metric_t metric, int64_t *temperature);
/** @} */  // end of PhysQuer

/*****************************************************************************/
/** @defgroup PhysCont Physical State Control
 *  These functions provide control over the physical state of a device.
 *  @{
 */
/**
 * @brief Reset the fan to automatic driver control
 *
 * @details This function returns control of the fan to the system
 *
 * @param[in] dv_ind a device index
 *
 * @param[in] sensor_ind a 0-based sensor index. Normally, this will be 0.
 * If a device has more than one sensor, it could be greater than 0.
 *
 * @retval ::RSMI_STATUS_SUCCESS is returned upon successful call.
 */
rsmi_status_t rsmi_dev_fan_reset(uint32_t dv_ind, uint32_t sensor_ind);

/**
 * @brief Set the fan speed for the specified device with the provided speed,
 * in RPMs.
 *
 * @details Given a device index @p dv_ind and a integer value indicating
 * speed @p speed, this function will attempt to set the fan speed to @p speed.
 * An error will be returned if the specified speed is outside the allowable
 * range for the device. The maximum value is 255 and the minimum is 0.
 *
 * @param[in] dv_ind a device index
 *
 * @param[in] sensor_ind a 0-based sensor index. Normally, this will be 0.
 * If a device has more than one sensor, it could be greater than 0.
 *
 * @param[in] speed the speed to which the function will attempt to set the fan
 *
 * @retval ::RSMI_STATUS_SUCCESS is returned upon successful call.
 */
rsmi_status_t rsmi_dev_fan_speed_set(uint32_t dv_ind, uint32_t sensor_ind,
                                                              uint64_t speed);

/** @} */  // end of PhysCont
/*****************************************************************************/
/** @defgroup PerfQuer Clock, Power and Performance Queries
 *  These functions provide information about clock frequencies and
 *  performance.
 *  @{
 */

/**
 * @brief Get percentage of time device is busy doing any processing
 *
 * @details Given a device index @p dv_ind, this function returns the
 * percentage of time that the specified device is busy. The device is
 * considered busy if any one or more of its sub-blocks are working, and idle
 * if none of the sub-blocks are working.
 *
 * @param[in] dv_ind a device index
 *
 * @param[inout] busy_percent a pointer to the uint32_t to which the busy
 * percent will be written
 *
 * @retval ::RSMI_STATUS_SUCCESS is returned upon successful call
 *
 */
rsmi_status_t
rsmi_dev_busy_percent_get(uint32_t dv_ind, uint32_t *busy_percent);

/**
 *  @brief Get the performance level of the device with provided
 *  device index.
 *
 *  @details Given a device index @p dv_ind and a pointer to a uint32_t @p
 *  perf, this function will write the ::rsmi_dev_perf_level_t to the uint32_t
 *  pointed to by @p perf
 *
 *  @param[in] dv_ind a device index
 *
 *  @param[inout] perf a pointer to ::rsmi_dev_perf_level_t to which the
 *  performance level will be written
 *
 *  @retval ::RSMI_STATUS_SUCCESS is returned upon successful call.
 *
 */
rsmi_status_t rsmi_dev_perf_level_get(uint32_t dv_ind,
                                                 rsmi_dev_perf_level_t *perf);

/**
 *  @brief Get the overdrive percent associated with the device with provided
 *  device index.
 *
 *  @details Given a device index @p dv_ind and a pointer to a uint32_t @p od,
 *  this function will write the overdrive percentage to the uint32_t pointed
 *  to by @p od
 *
 *  @param[in] dv_ind a device index
 *
 *  @param[inout] od a pointer to uint32_t to which the overdrive percentage
 *  will be written
 *
 *  @retval ::RSMI_STATUS_SUCCESS is returned upon successful call.
 *
 */
rsmi_status_t rsmi_dev_overdrive_level_get(uint32_t dv_ind, uint32_t *od);

/**
 *  @brief Get the list of possible system clock speeds of device for a
 *  specified clock type.
 *
 *  @details Given a device index @p dv_ind, a clock type @p clk_type, and a
 *  pointer to a to an ::rsmi_frequencies_t structure @p f, this function will
 *  fill in @p f with the possible clock speeds, and indication of the current
 *  clock speed selection.
 *
 *  @param[in] dv_ind a device index
 *
 *  @param[in] clk_type the type of clock for which the frequency is desired
 *
 *  @param[inout] f a pointer to a caller provided ::rsmi_frequencies_t structure
 *  to which the frequency information will be written
 *
 *  @retval ::RSMI_STATUS_SUCCESS is returned upon successful call.
 *
 */
rsmi_status_t rsmi_dev_gpu_clk_freq_get(uint32_t dv_ind,
                             rsmi_clk_type_t clk_type, rsmi_frequencies_t *f);

/**
 * @brief This function retrieves the voltage/frequency curve information
 *
 * @details Given a device index @p dv_ind and a pointer to a
 * ::rsmi_od_volt_freq_data_t structure @p odv, this function will populate @p
 * odv. See ::rsmi_od_volt_freq_data_t for more details.
 *
 * @param[in] dv_ind a device index
 *
 * @param[in] odv a pointer to an ::rsmi_od_volt_freq_data_t structure
 *
 * @retval ::RSMI_STATUS_SUCCESS is returned upon successful call.
 */
rsmi_status_t rsmi_dev_od_volt_info_get(uint32_t dv_ind,
                                               rsmi_od_volt_freq_data_t *odv);

/**
 * @brief This function will retrieve the current valid regions in the
 * frequency/voltage space.
 *
 * @details Given a device index @p dv_ind, a pointer to an unsigned integer
 * @p num_regions and a buffer of ::rsmi_freq_volt_region_t structures, @p
 * buffer, this function will populate @p buffer with the current
 * frequency-volt space regions. The caller should assign @p buffer to memory
 * that can be written to by this function. The caller should also
 * indicate the number of ::rsmi_freq_volt_region_t structures that can safely
 * be written to @p buffer in @p num_regions.
 *
 * The number of regions to expect this function provide (@p num_regions) can
 * be obtained by calling ::rsmi_dev_od_volt_info_get().
 *
 * @param[in] dv_ind a device index
 *
 * @param[inout] num_regions As input, this is the number of
 * ::rsmi_freq_volt_region_t structures that can be written to @p buffer. As
 * output, this is the number of ::rsmi_freq_volt_region_t structures that were
 * actually written.
 *
 * @param[inout] buffer a caller provided buffer to which
 * ::rsmi_freq_volt_region_t structures will be written
 *
 * @retval ::RSMI_STATUS_SUCCESS is returned upon successful call.
 */
rsmi_status_t rsmi_dev_od_volt_curve_regions_get(uint32_t dv_ind,
                      uint32_t *num_regions, rsmi_freq_volt_region_t *buffer);

/**
 * @brief Get the list of available preset power profiles and an indication of
 * which profile is currently active.
 *
 * @details Given a device index @p dv_ind and a pointer to a
 * ::rsmi_power_profile_status_t @p status, this function will set the bits of
 * the ::rsmi_power_profile_status_t.available_profiles bit field of @p status to
 * 1 if the profile corresponding to the respective
 * ::rsmi_power_profile_preset_masks_t profiles are enabled. For example, if both
 * the VIDEO and VR power profiles are available selections, then
 * ::RSMI_PWR_PROF_PRST_VIDEO_MASK AND'ed with
 * ::rsmi_power_profile_status_t.available_profiles will be non-zero as will
 * ::RSMI_PWR_PROF_PRST_VR_MASK AND'ed with
 * ::rsmi_power_profile_status_t.available_profiles. Additionally,
 * ::rsmi_power_profile_status_t.current will be set to the
 * ::rsmi_power_profile_preset_masks_t of the profile that is currently active.
 *
 * @param[in] dv_ind a device index
 *
 * @param[in] sensor_ind a 0-based sensor index. Normally, this will be 0.
 * If a device has more than one sensor, it could be greater than 0.
 *
 * @param[inout] status a pointer to ::rsmi_power_profile_status_t that will be
 * populated by a call to this function
 *
 *  @retval ::RSMI_STATUS_SUCCESS is returned upon successful call.
 *
 */
rsmi_status_t
rsmi_dev_power_profile_presets_get(uint32_t dv_ind, uint32_t sensor_ind,
                                         rsmi_power_profile_status_t *status);

/** @} */  // end of PerfQuer
/*****************************************************************************/

/** @defgroup PerfCont Clock, Power and Performance Control
 *  These functions provide control over clock frequencies, power and
 *  performance.
 *  @{
 */
/**
 *  @brief Set the PowerPlay performance level associated with the device with
 *  provided device index with the provided value.
 *
 *  @details Given a device index @p dv_ind and an ::rsmi_dev_perf_level_t @p
 *  perf_level, this function will set the PowerPlay performance level for the
 *  device to the value @p perf_lvl.
 *
 *  @param[in] dv_ind a device index
 *
 *  @param[in] perf_lvl the value to which the performance level should be set
 *
 *  @retval ::RSMI_STATUS_SUCCESS is returned upon successful call.
 *
 */
rsmi_status_t
rsmi_dev_perf_level_set(int32_t dv_ind, rsmi_dev_perf_level_t perf_lvl);

/**
 *  @brief Set the overdrive percent associated with the device with provided
 *  device index with the provided value. See details for WARNING.
 *
 *  @details Given a device index @p dv_ind and an overdrive level @p od,
 *  this function will set the overdrive level for the device to the value
 *  @p od. The overdrive level is an integer value between 0 and 20, inclusive,
 *  which represents the overdrive percentage; e.g., a value of 5 specifies
 *  an overclocking of 5%.
 *
 *  The overdrive level is specific to the gpu system clock.
 *
 *  The overdrive level is the percentage above the maximum Performance Level
 *  to which overclocking will be limited. The overclocking percentage does
 *  not apply to clock speeds other than the maximum. This percentage is
 *  limited to 20%.
 *
 *   ******WARNING******
 *  Operating your AMD GPU outside of official AMD specifications or outside of
 *  factory settings, including but not limited to the conducting of
 *  overclocking (including use of this overclocking software, even if such
 *  software has been directly or indirectly provided by AMD or otherwise
 *  affiliated in any way with AMD), may cause damage to your AMD GPU, system
 *  components and/or result in system failure, as well as cause other problems.
 *  DAMAGES CAUSED BY USE OF YOUR AMD GPU OUTSIDE OF OFFICIAL AMD SPECIFICATIONS
 *  OR OUTSIDE OF FACTORY SETTINGS ARE NOT COVERED UNDER ANY AMD PRODUCT
 *  WARRANTY AND MAY NOT BE COVERED BY YOUR BOARD OR SYSTEM MANUFACTURER'S
 *  WARRANTY. Please use this utility with caution.
 *
 *  @param[in] dv_ind a device index
 *
 *  @param[in] od the value to which the overdrive level should be set
 *
 *  @retval ::RSMI_STATUS_SUCCESS is returned upon successful call.
 *
 */
rsmi_status_t rsmi_dev_overdrive_level_set(int32_t dv_ind, uint32_t od);

/**
 * @brief Control the set of allowed frequencies that can be used for the
 * specified clock.
 *
 * @details Given a device index @p dv_ind, a clock type @p clk_type, and a
 * 64 bit bitmask @p freq_bitmask, this function will limit the set of
 * allowable frequencies. If a bit in @p freq_bitmask has a value of 1, then
 * the frequency (as ordered in an ::rsmi_frequencies_t returned by
 * rsmi_dev_gpu_clk_freq_get()) corresponding to that bit index will be
 * allowed.
 *
 * This function will change the performance level to
 * ::RSMI_DEV_PERF_LEVEL_MANUAL in order to modify the set of allowable
 * frequencies. Caller will need to set to ::RSMI_DEV_PERF_LEVEL_AUTO in order
 * to get back to default state.
 *
 * All bits with indices greater than or equal to
 * ::rsmi_frequencies_t::num_supported will be ignored.
 *
 *  @param[in] dv_ind a device index
 *
 *  @param[in] clk_type the type of clock for which the set of frequencies
 *  will be modified
 *
 *  @param[in] freq_bitmask A bitmask indicating the indices of the
 *  frequencies that are to be enabled (1) and disabled (0). Only the lowest
 *  ::rsmi_frequencies_t.num_supported bits of this mask are relevant.
 */
rsmi_status_t rsmi_dev_gpu_clk_freq_set(uint32_t dv_ind,
                             rsmi_clk_type_t clk_type, uint64_t freq_bitmask);

/**
 * @brief Set the frequency limits for the specified clock
 *
 * @details Given a device index @p dv_ind, a clock type (::rsmi_clk_type_t)
 * @p clk, and a pointer to a ::rsmi_range_t @p range containing the desired
 * upper and lower frequency limits, this function will attempt to set the
 * frequency limits to those specified in @p range.
 *
 * @param[in] dv_ind a device index
 *
 * @param[in] clk The clock type for which the limits should be imposed.
 *
 * @param[in] range A pointer to the ::rsmi_range_t containing the desired limits
 *
 * @retval ::RSMI_STATUS_SUCCESS is returned upon successful call.
 */
rsmi_status_t rsmi_dev_od_freq_range_set(uint32_t dv_ind, rsmi_clk_type_t clk,
                                                           rsmi_range_t *range);

/** @} */  // end of PerfCont

/*****************************************************************************/
/** @defgroup VersQuer Version Queries
 *  These functions provide version information about various subsystems.
 *  @{
 */

/**
 * @brief Get the build version information for the currently running build of
 * RSMI.
 *
 * @details  Get the major, minor, patch and build string for RSMI build
 * currently in use through @p version
 *
 * @param[inout] version A pointer to an ::rsmi_version_t structure that will
 * be updated with the version information upon return.
 *
 * @retval ::RSMI_STATUS_SUCCESS is returned upon successful call
 *
 */
rsmi_status_t
rsmi_version_get(rsmi_version_t *version);

/**
 * @brief Get the driver version string for the current system.
 *
 * @details Given a software component @p component, a pointer to a char
 * buffer, @p ver_str, this function will write the driver version string
 * (up to @p len characters) for the current system to @p ver_str. The caller
 * must ensure that it is safe to write at least @p len characters to @p
 * ver_str.
 *
 * @param[in] component The component for which the version string is being
 * requested
 *
 * @param[inout] ver_str A pointer to a buffer of char's to which the VBIOS
 * name will be written
 *
 * @param[in] len The number of char's pointed to by @p ver_str which can
 * safely be written to by this function.
 *
 * @retval ::RSMI_STATUS_SUCCESS is returned upon successful call.
 */
rsmi_status_t
rsmi_version_str_get(rsmi_sw_component_t component, char *ver_str,
                                                                uint32_t len);

/**
 * @brief Get the VBIOS identifer string
 *
 * @details Given a device ID @p dv_ind, and a pointer to a char buffer,
 * @p vbios, this function will write the VBIOS string (up to @p len
 * characters) for device @p dv_ind to @p vbios. The caller must ensure that
 * it is safe to write at least @p len characters to @p vbios.
 *
 * @param[in] dv_ind a device index
 *
 * @param[inout] vbios A pointer to a buffer of char's to which the VBIOS name
 * will be written
 *
 * @param[in] len The number of char's pointed to by @p vbios which can safely
 * be written to by this function.
 *
 * @retval ::RSMI_STATUS_SUCCESS is returned upon successful call.
 *
 */
rsmi_status_t
rsmi_dev_vbios_version_get(uint32_t dv_ind, char *vbios, uint32_t len);

/** @} */  // end of VersQuer

/*****************************************************************************/
/** @defgroup ErrQuer Error Queries
 *  These functions provide error information about RSMI calls as well as
 *  device errors.
 *  @{
 */

/**
 * @brief Retrieve the error counts for a GPU block
 *
 * @details Given a device index @p dv_ind, an ::rsmi_gpu_block_t @p block and a
 * pointer to an ::rsmi_error_count_t @p ec, this function will write the error
 * count values for the GPU block indicated by @p block to memory pointed to by
 * @p ec.
 *
 * @param[in] dv_ind a device index
 *
 * @param[in] block The block for which error counts should be retrieved
 *
 * @param[inout] ec A pointer to an ::rsmi_error_count_t to which the error
 * counts should be written
 *
 * @retval ::RSMI_STATUS_SUCCESS is returned upon successful call.
 *
 */
rsmi_status_t rsmi_dev_ecc_count_get(uint32_t dv_ind,
                              rsmi_gpu_block_t block, rsmi_error_count_t *ec);

/**
 * @brief Retrieve the enabled ECC bit-mask
 *
 * @details Given a device index @p dv_ind, and a pointer to a uint64_t @p
 * enabled_mask, this function will write a bit_mask to memory pointed to by
 * @p enabled_mask. Upon a successful call, the bitmask can then be AND'd with
 * elements of the ::rsmi_gpu_block_t ennumeration to determine if the
 * corresponding block has ECC enabled. Note that the bits above
 * ::RSMI_GPU_BLOCK_LAST correspond to blocks that do not yet have ECC support.
 *
 * @param[in] dv_ind a device index
 *
 * @param[inout] enabled_mask A pointer to a uint64_t to which the enabled
 * mask will be written
 *
 * @retval ::RSMI_STATUS_SUCCESS is returned upon successful call.
 *
 */
rsmi_status_t rsmi_dev_ecc_enabled_get(uint32_t dv_ind,
                                                      uint64_t *enabled_mask);

/**
 * @brief Retrieve the ECC status for a GPU block
 *
 * @details Given a device index @p dv_ind, an ::rsmi_gpu_block_t @p block and
 * a pointer to an ::rsmi_ras_err_state_t @p state, this function will write
 * the current state for the GPU block indicated by @p block to memory pointed
 * to by @p state.
 *
 * @param[in] dv_ind a device index
 *
 * @param[in] block The block for which error counts should be retrieved
 *
 * @param[inout] state A pointer to an ::rsmi_ras_err_state_t to which the
 * ECC state should be written
 *
 * @retval ::RSMI_STATUS_SUCCESS is returned upon successful call.
 *
 */
rsmi_status_t rsmi_dev_ecc_status_get(uint32_t dv_ind, rsmi_gpu_block_t block,
                                                  rsmi_ras_err_state_t *state);
/**
 * @brief Get a description of a provided RSMI error status
 *
 * @details Set the provided pointer to a const char *, @p status_string, to
 * a string containing a description of the provided error code @p status.
 *
 * @param[in] status The error status for which a description is desired
 *
 * @param[inout] status_string A pointer to a const char * which will be made
 * to point to a description of the provided error code
 *
 * @retval ::RSMI_STATUS_SUCCESS is returned upon successful call
 *
 */
rsmi_status_t
rsmi_status_string(rsmi_status_t status, const char **status_string);

/** @} */  // end of ErrQuer

#ifdef __cplusplus
}
#endif  // __cplusplus
#endif  // INCLUDE_ROCM_SMI_ROCM_SMI_H_<|MERGE_RESOLUTION|>--- conflicted
+++ resolved
@@ -114,16 +114,10 @@
 
 /**
  * @brief Initialization flags
-<<<<<<< HEAD
- * 
+ *
  * Initialization flags may be OR'd together and passed to ::rsmi_init().
  */
-=======
- *
- * Initialization flags may be OR'd together and passed to ::rsmi_init().
- */
-
->>>>>>> 53489c1f
+
 typedef enum {
   RSMI_INIT_FLAG_ALL_GPUS      = 0x1,    //!< Attempt to add all GPUs found
                                          //!< (including non-AMD) to the list

--- conflicted
+++ resolved
@@ -1,7 +1,6 @@
 defaults:
   numbered: false
 root: index
-<<<<<<< HEAD
 subtrees: 
 - entries:
   - file: what-is-AMDSMI.rst
@@ -11,8 +10,7 @@
   entries:
     - file: install/install.rst
       title: AMD SMI installation
-      
-      
+
 - caption: How to
   entries:
     - file: how-to/using-amdsmi-for-C++.rst
@@ -35,8 +33,6 @@
     - file: doxygen/docBin/html/functions_data_fields
       title: Data fields
 
-    
-      
 - caption: Tutorials
   entries:
     - url: https://github.com/ROCm/amdsmi/tree/develop/example
@@ -46,26 +42,4 @@
       
 - caption: About
   entries:
-    - file: license.md
-=======
-subtrees:
-  - caption: AMD SMI APIs
-    entries:
-    - file: doxygen/docBin/html/index
-      title: C
-    - file: py-interface_readme_link
-      title: Python
-  - caption: CLI Tools
-    entries:
-      - file: amdsmi_cli_readme_link
-        title: Python CLI Tool
-      - file: amdsmi_release_notes_link
-        title: Python CLI Release Notes
-  - caption: Changelog
-    entries:
-      - file: amdsmi_changelog_link
-        title: AMD-SMI Changelog
-  - caption: About
-    entries:
-      - file: license
->>>>>>> c5106a97
+    - file: license.md